__all__ = ["Fun3dAim", "Fun3dBC"]

import os, shutil


class Fun3dAimMetaData:
    def __init__(self, project_name, analysis_dir):
        self.project_name = project_name
        self.analysis_dir = analysis_dir


class Fun3dBC:
    BC_TYPES = ["inviscid", "viscous", "Farfield"]

    def __init__(self, caps_group, bc_type, wall_spacing=None):
        self.caps_group = caps_group
        self.bc_type = bc_type
        self.wall_spacing = wall_spacing

    @property
    def name(self):
        return self.caps_group

    def register_to(self, obj):
        from .fun3d_model import Fun3dModel

        if isinstance(obj, Fun3dAim):
            obj.include(self)
        elif isinstance(obj, Fun3dModel):
            obj.fun3d_aim.include(self)
        else:
            print(f"warning this object couldn't be registerd.")
        return self

    @classmethod
    def inviscid(cls, caps_group, wall_spacing):
        return cls(caps_group, bc_type="inviscid", wall_spacing=wall_spacing)

    @classmethod
    def viscous(cls, caps_group, wall_spacing):
        return cls(caps_group, bc_type="viscous", wall_spacing=wall_spacing)

    @classmethod
    def Farfield(cls, caps_group):
        return cls(caps_group, bc_type="Farfield")

    @property
    def BC_dict(self) -> dict:
        if self.wall_spacing is None:
            return {"bcType": self.bc_type}
        else:
            return {"bcType": self.bc_type, "boundaryLayerSpacing": self.wall_spacing}


class Fun3dAim:
    def __init__(self, caps_problem, comm, mesh_morph=False, root=0):
        """Fun3dAim wrapper class for use in FUNtoFEM"""
        self.caps_problem = caps_problem
        self.comm = comm
        self.root = root
        self.mesh_morph = mesh_morph

        self.analysis_ctr = 0

        self._shape_variables = []

        self._aim = None
        self._grid_file = None
        self._grid_filepaths = []

        self._fun3d_dir = None

        self._boundary_conditions = {}

        self._build_aim()

        """setup to do ESP/CAPS sens file reading"""
        if self.root_proc:
            # set to not overwrite fun3d nml analysis
            self.aim.input.Overwrite_NML = False
            # fun3d design sensitivities settings
            self.aim.input.Design_SensFile = True
            self.aim.input.Design_Sensitivity = True
            self.aim.input.Mesh_Morph = mesh_morph

        self.metadata = None
        if self.root_proc:
            self.metadata = Fun3dAimMetaData(
                project_name=self.aim.input.Proj_Name, analysis_dir=self.aim.analysisDir
            )
<<<<<<< HEAD
        self.metadata = self.comm.bcast(self.metadata, root=root)
=======
        self._metadata = self.comm.bcast(self._metadata, root=root)
>>>>>>> 2ff3f1c6

    @property
    def root_proc(self):
        return self.comm.rank == self.root

    def _build_aim(self):
        self._aim = None
        self._geometry = None
        if self.root_proc:
            self._aim = self.caps_problem.analysis.create(aim="fun3dAIM", name="fun3d")
            self._geometry = self.caps_problem.geometry
        return

    def unlink(self):
        """unlink the mesh for mesh morphing"""
        if self.root_proc:
            self.aim.input["Mesh"].unlink()
        return

    @property
    def geometry(self):
        return self._geometry

    def set_config_parameter(self, param_name: str, value: float):
        if self.root_proc:
            self.geometry.cfgpmtr[param_name].value = value
        return

    def get_config_parameter(self, param_name: str):
        value = None
        if self.root_proc:
            value = self.geometry.cfgpmtr[param_name].value
        value = self.comm.bcast(value, root=self.root)
        return value

    def set_boundary_conditions(self):
        """set the boundary conditions into FUN3D AIM"""
        if self.root_proc:
            self.aim.input.Boundary_Condition = self._boundary_conditions
        return

    @property
    def project_name(self):
        return self.metadata.project_name

    @property
    def grid_filepaths(self):
        return self._grid_filepaths

    @grid_filepaths.setter
    def grid_filepaths(self, new_filepaths):
        """set the grid filepaths from each fun3d scenario, from the fun3d interface"""
        self._grid_filepaths = new_filepaths
        return

    def _move_grid_files(self):
        """
        move each of the grid files in the preAnalysis after a new grid is
        destination files are all called fun3d_CAPS.lb8.ugrid
        """
        src = self.grid_file
        for dest in self.grid_filepaths:
            shutil.copy(src, dest)
        return

    def _move_sens_files(self, src):
        """move sens files from the fun3d_dir to the fun3d AIM workdir"""
        dest = self.sens_file_path
        if self.root_proc:
            shutil.copy(src, dest)
        return

    def apply_shape_variables(self):
        """apply shape variables to the caps problem"""
        if self.root_proc:
            for shape_var in self._shape_variables:
                self.geometry.despmtr[shape_var.name].value = shape_var.value.real
        return

    def set_variables(self, shape_variables, aero_variables):
        """input list of ESP/CAPS shape variable names into fun3d aim design dict"""
        if len(shape_variables) == 0:
            return
        if self.root_proc:
            DV_dict = self.aim.input.Design_Variable
            if DV_dict is None:
                DV_dict = {}
            for dv in shape_variables:
                DV_dict[dv.name] = {}
            for dv in aero_variables:
                DV_dict[dv.name] = {}
            self.aim.input.Design_Variable = DV_dict
        self._shape_variables += shape_variables
        return

    def include(self, obj):
        if isinstance(obj, Fun3dBC):
            self._boundary_conditions[obj.name] = obj.BC_dict
        else:
            raise AssertionError(
                "No other objects can be registered to a Fun3dAim wrapper."
            )

    @property
    def aim(self):
        return self._aim

    @property
    def analysis_dir(self) -> str:
        return self.metadata.analysis_dir

    @property
    def mesh_morph_filename(self):
        return f"{self.project_name}_body1.dat"

    @property
    def mesh_morph_filepath(self):
        return os.path.join(self.analysis_dir, "Flow", self.mesh_morph_filename)

    def pre_analysis(self):
        if self.root_proc:
            self.apply_shape_variables()
            self.aim.preAnalysis()
            self._move_grid_files()
        self.comm.Barrier()
        return

    def post_analysis(self, sens_file_src=None):
        if self.root_proc:
            # move sens files if need be from fun3d dir to fun3d workdir
            if sens_file_src is not None:
                self._move_sens_files(src=sens_file_src)

            self.aim.postAnalysis()
        self.comm.Barrier()
        return

    @property
    def grid_file(self):
        return self._grid_file

    @grid_file.setter
    def grid_file(self, new_grid_file):
        self._grid_file = new_grid_file

    @property
    def sens_file_path(self):
        """path to fun3d sens file"""
        return os.path.join(self.analysis_dir, f"{self.project_name}.sens")

    @property
    def flow_directory(self):
        return os.path.join(self.analysis_dir, "Flow")

    @property
    def adjoint_directory(self):
        return os.path.join(self.analysis_dir, "Adjoint")<|MERGE_RESOLUTION|>--- conflicted
+++ resolved
@@ -83,16 +83,12 @@
             self.aim.input.Design_Sensitivity = True
             self.aim.input.Mesh_Morph = mesh_morph
 
-        self.metadata = None
-        if self.root_proc:
-            self.metadata = Fun3dAimMetaData(
+        self._metadata = None
+        if self.root_proc:
+            self._metadata = Fun3dAimMetaData(
                 project_name=self.aim.input.Proj_Name, analysis_dir=self.aim.analysisDir
             )
-<<<<<<< HEAD
-        self.metadata = self.comm.bcast(self.metadata, root=root)
-=======
         self._metadata = self.comm.bcast(self._metadata, root=root)
->>>>>>> 2ff3f1c6
 
     @property
     def root_proc(self):
