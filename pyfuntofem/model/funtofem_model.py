--- conflicted
+++ resolved
@@ -96,7 +96,6 @@
         # auto registration of variables to discipline models
         self._send_struct_variables(body)
         self._send_flow_variables(body)
-<<<<<<< HEAD
 
         # end of tacs model auto registration of vars section
 
@@ -108,17 +107,6 @@
         Need all variables to be setup before making any composite functions...
         """
         composite_function.setup_derivative_dict(self.get_variables())
-        self.composite_functions.append(composite_function)
-        return
-=======
-
-        self.bodies.append(body)
-
-    def add_composite_function(self, composite_function):
-        """
-        Add a composite function to the existing list of composite functions in the model.
-        """
-
         self.composite_functions.append(composite_function)
         return
 
@@ -201,6 +189,17 @@
                     caps2tacs.ShapeVariable(name=var.name, value=var.value).register_to(
                         self.structural
                     )
+        # end of tacs model auto registration of vars section
+
+        self.bodies.append(base)
+
+    def add_composite_function(self, composite_function):
+        """
+        Add a composite function to the existing list of composite functions in the model.
+        Need all variables to be setup before making any composite functions...
+        """
+        composite_function.setup_derivative_dict(self.get_variables())
+        self.composite_functions.append(composite_function)
         return
 
     def _send_flow_variables(self, base):
@@ -213,7 +212,6 @@
                 shape_variables = base.variables["shape"]
             if "aerodynamic" in base.variables:
                 aero_variables = base.variables["aerodynamic"]
->>>>>>> 819cd9ec
 
             esp_caps_despmtrs = None
             comm = self.flow.comm
@@ -236,17 +234,9 @@
                 if var.active:
                     active_aero_vars.append(var)
 
-<<<<<<< HEAD
-        # auto registration of variables to discipline models
-        self._send_struct_variables(scenario)
-        self._send_flow_variables(scenario)
-
-        self.scenarios.append(scenario)
-=======
             # input the design parameters into the Fun3dModel and Fun3dAim
             self.flow.set_variables(active_shape_vars, active_aero_vars)
         return
->>>>>>> 819cd9ec
 
     def print_summary(self, print_level=0):
         """
@@ -932,18 +922,12 @@
     def read_design_variables_file(self, comm, filename, root=0):
         """
         Read the design variables file funtofem.in
-<<<<<<< HEAD
+
         This file contains the following information:
+
         Discipline
         Var_name Var_value
-=======
-
-        This file contains the following information:
-
-        Discipline
-        Var_name Var_value
-
->>>>>>> 819cd9ec
+
         Parameters
         ----------
         comm: MPI communicator
@@ -984,18 +968,9 @@
     def write_design_variables_file(self, comm, filename, root=0):
         """
         Write the design variables file funtofem.in
-<<<<<<< HEAD
         This file contains the following information:
         Discipline
         Var_name Var_value
-=======
-
-        This file contains the following information:
-
-        Discipline
-        Var_name Var_value
-
->>>>>>> 819cd9ec
         Parameters
         ----------
         comm: MPI communicator
@@ -1041,8 +1016,6 @@
 
         return
 
-<<<<<<< HEAD
-=======
     def read_functions_file(self, comm, filename, root=0):
         """
         Read the functions variables file funtofem.out
@@ -1127,90 +1100,15 @@
             with open(filename, "w") as fp:
                 fp.write(data)
 
-    def read_fun3d_surface_file(self, comm, filename=None, root=0):
-        """read a body1.dat file for deformed aero surface from Fun3dModel for mesh morphing"""
-
-        # default file through fun3d aim
-        if filename is None:
-            filename = self.flow.mesh_morph_file
-
-        deformed_surface_coords = None
-        surface_aero_ids = None
-        if comm.rank == root:  # read the file in on the root processor
-            deformed_surface_coords = []
-            surface_aero_ids = []
-
-            hdl = open(filename, "r")
-            lines = hdl.readlines()
-            hdl.close()
-
-            for line in lines:
-                chunks = line.strip().split(" ")
-                # assume scientific notation in x,y,z
-                if len(chunks) == 4:
-                    scientific_doubles = (
-                        ("e" in chunks[0]) or ("e" in chunks[1]) or ("e" in chunks[2])
-                    )
-                    if scientific_doubles:
-                        x = float(chunks[0])
-                        y = float(chunks[1])
-                        z = float(chunks[2])
-                        id = int(chunks[3])
-
-                        deformed_surface_coords += [x, y, z]
-                        surface_aero_ids += [id]
-
-            deformed_surface_coords = np.array(deformed_surface_coords)
-            surface_aero_ids = np.array(surface_aero_ids)
-
-        # broadcast the deformed surface coordinates and ids to the root processor
-        deformed_surface_coords = comm.bcast(deformed_surface_coords, root=root)
-        surface_aero_ids = comm.bcast(surface_aero_ids, root=root)
-
-        # compute aero shape disps for each body (all the same)
-        for body in self.bodies:
-            aero_X = body.aero_X
-            body.aero_shape_disps = np.zeros((3 * body.aero_nnodes), dtype=body.dtype)
-
-            # build matching deformed_aero_X using bodies local aero ids
-            for i, body_id in enumerate(body.aero_id):
-                for j, dat_id in enumerate(surface_aero_ids):
-                    if body_id == dat_id:
-                        break
-                body.aero_shape_disps[3 * i : 3 * i + 3] = (
-                    deformed_surface_coords[3 * j : 3 * j + 3]
-                    - aero_X[3 * i : 3 * i + 3]
-                )
-
-            print(f"body aero shape disps = {body.aero_shape_disps}")
-
-        return
-
-    def write_fun3d_surface_file(self, comm, filename, root=0):
-        """write a fun3d surface file from aero_X coords for testing purposes"""
-
-        # write only the root proc aero coords, best if you just do this on root proc
-        if comm.rank == root:
-            hdl = open(filename, "w")
-            hdl.write("Test surface file from Fun3dInterface coords\n")
-            hdl.write("x,y,z,id\n")
-            for body in self.bodies:
-                aero_X = body.aero_X
-                aero_id = body.aero_id
-
-                for i, id in enumerate(aero_id):
-                    x = aero_X[3 * i].real
-                    y = aero_X[3 * i + 1].real
-                    z = aero_X[3 * i + 2].real
-                    hdl.write(f"{x} {y} {z} {id}\n")
-
-            hdl.close()
-
->>>>>>> 819cd9ec
+
+
     @property
     def structural(self):
         """structural discipline submodel such as TacsModel"""
         return self._struct_model
+    def structural(self):
+        """structural discipline submodel such as TacsModel"""
+        return self._struct_model
 
     @structural.setter
     def structural(self, structural_model):
@@ -1223,4 +1121,16 @@
 
     @flow.setter
     def flow(self, flow_model):
+        self._flow_model = flow_model
+    @structural.setter
+    def structural(self, structural_model):
+        self._struct_model = structural_model
+
+    @property
+    def flow(self):
+        """flow discipline submodel such as Fun3dModel"""
+        return self._flow_model
+
+    @flow.setter
+    def flow(self, flow_model):
         self._flow_model = flow_model