#!/usr/bin/env python
"""
This file is part of the package FUNtoFEM for coupled aeroelastic simulation
and design optimization.

Copyright (C) 2015 Georgia Tech Research Corporation.
Additional copyright (C) 2015 Kevin Jacobson, Jan Kiviaho and Graeme Kennedy.
All rights reserved.

FUNtoFEM is licensed under the Apache License, Version 2.0 (the "License");
you may not use this software except in compliance with the License.
You may obtain a copy of the License at

   http://www.apache.org/licenses/LICENSE-2.0

Unless required by applicable law or agreed to in writing, software
distributed under the License is distributed on an "AS IS" BASIS,
WITHOUT WARRANTIES OR CONDITIONS OF ANY KIND, either express or implied.
See the License for the specific language governing permissions and
limitations under the License.
"""

__all__ = ["FUNtoFEMmodel"]

import numpy as np
from .variable import Variable

import importlib

# optional tacs import for caps2tacs
tacs_loader = importlib.util.find_spec("tacs")
caps_loader = importlib.util.find_spec("pyCAPS")
if tacs_loader is not None and caps_loader is not None:
    from tacs import caps2tacs


class FUNtoFEMmodel(object):
    """
    The FUNtoFEMmodel type holds all the data required for a FUNtoFEM coupled simulation.
    To create a model, instantiate it then add bodies and scenarios to it.
    There are functions in the model type that allow for extraction of the function and
    derivative values as well as setting the design variables

    See Also
    --------
    :mod:`body`, :mod:`scenario`
    """

    def __init__(self, name, id=0):
        """

        Parameters
        ----------
        name: str
            name of the model
        id: int
            id number of the model
        """

        self.name = name
        self.id = id

        self.scenarios = []
        self.bodies = []

        self._tacs_model = None

    def add_body(self, body):
        """
        Add a body to the model. The body must be completely defined before adding to the model

        Parameters
        ----------
        body: body object
            the body to be added
        """
        if body.id == 0:
            body.set_id(len(self.bodies) + 1)
        else:
            body_ids = [b.id for b in self.bodies]
            if body.id in body_ids:
                print("Error: specified body id has already been assigned")
                print("Assigning a new body id")
                body.set_id(max(body_ids) + 1)

        body.group_root = True
        for by in self.bodies:
            if by.group == body.group:
                body.group_root = False
                break

        # if tacs loader and tacs model exist then create thickness variables and register to tacs model
        # in the case of defining shell properties
        if tacs_loader is not None and self.tacs_model is not None:
            struct_variables = []
            shape_variables = []
            if "structural" in body.variables:
                struct_variables = body.variables["structural"]
            if "shape" in body.variables:
                shape_variables = body.variables["shape"]

            for var in struct_variables:
                # check if matching shell property exists
                matching_prop = False
                for prop in self.tacs_model.tacs_aim._properties:
                    if prop.caps_group == var.name:
                        matching_prop = True
                        break

                matching_dv = False
                for dv in self.tacs_model.thickness_variables:
                    if dv.name == var.name:
                        matching_dv = True
                        break

                if matching_prop and not (matching_dv):
                    caps2tacs.ThicknessVariable(
                        caps_group=var.name, value=var.value, name=var.name
                    ).register_to(self.tacs_model)

            esp_caps_despmtrs = None
            comm = self.tacs_model.comm
            if self.tacs_model.root_proc:
                esp_caps_despmtrs = list(self.tacs_model.geometry.despmtr.keys())
            esp_caps_despmtrs = comm.bcast(esp_caps_despmtrs, root=0)

            for var in shape_variables:
                matching_despmtr = False
                for despmtr in esp_caps_despmtrs:
                    if var.name == despmtr:
                        matching_despmtr = True
                        break

                matching_shape_dv = False
                for shape_var in self.tacs_model.shape_variables:
                    if var.name == shape_var.name:
                        matching_shape_dv = True
                        break

                # create a matching shape variable in caps2tacs
                if matching_despmtr and not matching_shape_dv:
                    caps2tacs.ShapeVariable(name=var.name, value=var.value).register_to(
                        self.tacs_model
                    )

        # end of tacs model auto registration of vars section

        self.bodies.append(body)

    def add_scenario(self, scenario):
        """
        Add a scenario to model. The scenario must be completely defined before adding to the model

        Parameters
        ----------
        scenario: scenario object
            the scenario to be added
        """

        scenario.set_id(len(self.scenarios) + 1)

        scenario.group_root = True
        for scen in self.scenarios:
            if scen.group == scenario.group:
                scenario.group_root = False
                break

        self.scenarios.append(scenario)

    def print_summary(self, print_level=0):
        """
        Print out a summary of the assembled model for inspection

        Parameters
        ----------
        print_level: int
            how much detail to print in the summary. Print level < 0 does not print all the variables
        """

        print("==========================")
        print("= FUNtoFEM model summary =")
        print("==========================")
        print("Model name:", self.name)
        print("Number of bodies:", len(self.bodies))
        print("Number of scenarios:", len(self.scenarios))
        print(" ")
        print("------------------")
        print("| Bodies summary |")
        print("------------------")
        for body in self.bodies:
            print("Body:", body.id, body.name)
            print("    coupling group:", body.group)
            print("    transfer scheme:", type(body.transfer))
            print("    shape parameteration:", type(body.shape))
            for vartype in body.variables:
                print("    variable type:", vartype)
                print(
                    "      number of ",
                    vartype,
                    " variables:",
                    len(body.variables[vartype]),
                )
                if print_level >= 0:
                    for var in body.variables[vartype]:
                        print(
                            "        variable:",
                            var.name,
                            ", active?",
                            var.active,
                            ", coupled?",
                            var.coupled,
                        )
                        print(
                            "          value and bounds:",
                            var.value,
                            var.lower,
                            var.upper,
                        )

        print(" ")
        print("--------------------")
        print("| Scenario summary |")
        print("--------------------")
        for scenario in self.scenarios:
            print("scenario:", scenario.id, scenario.name)
            print("    coupling group:", scenario.group)
            print("    steps:", scenario.steps)
            print("    steady?:", scenario.steady)
            for func in scenario.functions:
                print(
                    "    function:", func.name, ", analysis_type:", func.analysis_type
                )
                print("      adjoint?", func.adjoint)
                if not scenario.steady:
                    print("      time range", func.start, ",", func.stop)
                    print("      averaging", func.averaging)

            for vartype in scenario.variables:
                print("    variable type:", vartype)
                print(
                    "      number of ",
                    vartype,
                    " variables:",
                    len(scenario.variables[vartype]),
                )
                if print_level >= 0:
                    for var in scenario.variables[vartype]:
                        print(
                            "      variable:",
                            var.id,
                            var.name,
                            ", active?",
                            var.active,
                            ", coupled?",
                            var.coupled,
                        )
                        print(
                            "        value and bounds:", var.value, var.lower, var.upper
                        )

        return

    def get_variables(self):
        """
        Get all the coupled and uncoupled variable objects for the entire model.
        Coupled variables only appear once.

        Returns
        -------
        var_list: list of variable objects
        """

        dv = []
        for scenario in self.scenarios:
            if scenario.group_root:
                dv.extend(scenario.get_active_variables())
            else:
                dv.extend(scenario.get_uncoupled_variables())

        for body in self.bodies:
            if body.group_root:
                dv.extend(body.get_active_variables())
            else:
                dv.extend(body.get_uncoupled_variables())

        return dv

    def set_variables(self, dv):
        """
        Set the variable values of the entire model given a list of values
        in the same order as get_variables

        Parameters
        ----------
        dv: list of float, complex, or Variable objects
            The variable values in the same order as :func:`get_variables` returns them
        """

        var_list = self.get_variables()

        for ivar, var in enumerate(var_list):
            if isinstance(dv[ivar], Variable):
                var.value = dv[ivar].value
            else:
                var.value = dv[ivar]

        return

    def count_functions(self):
        """
        Get the number of functions in the model

        Returns
        -------
        count: int
            The total number of functions in the model
        """

        return len(self.get_functions())

    def get_functions(self):
        """
        Get all the functions in the model

        Returns
        -------
        functions: list of function objects
            list of all the functions in the model ordered by the scenarios
        """

        functions = []
        for scenario in self.scenarios:
            functions.extend(scenario.functions)

        return functions

    def get_function_gradients(self):
        """
        Get the function gradients for all the functions in the model

        Returns
        -------
        gradients: list of list of floats
            derivative values
            1st index = function number in the same order as get_functions
            2st index = variable number in the same order as get_variables
        """

        functions = self.get_functions()
        variables = self.get_variables()

        gradients = []
        for func in functions:
            grad = []
            for var in variables:
                grad.append(func.get_gradient_component(var))
            gradients.append(grad)

        return gradients

    def write_aero_loads(self, comm, filename, root=0):
        """
        Write the aerodynamic loads file for the TacsOnewayDriver.

        This file contains the following information:

        # of Bodies, # of Scenarios

        # aero mesh section
        Body_mesh name
        for node in surface_nodes:
            node, xpos, ypos, zpos

        # aero loads section
        for each body and scenario:
            Scenario name
            Body name
            for node in surface_nodes:
                id hflux xload yload zload

        Parameters
        ----------
        comm: MPI communicator
            Global communicator across all FUNtoFEM processors
        filename: str
            The name of the file to be generated
        root: int
            The rank of the processor that will write the file
        """
        if comm.rank == root:
            data = ""
            # Specify the number of scenarios in file
            data += f"{len(self.bodies)} {len(self.scenarios)} \n"
            data += "aeromesh" + "\n"

        for body in self.bodies:
            if comm.rank == root:
                data += f"body_mesh {body.id} {body.name} {body.aero_nnodes} \n"

            id, aeroX = body._collect_aero_mesh(comm, root=root)

            if comm.rank == root:
                for i in range(len(id)):
                    data += "{} {} {} {} \n".format(
                        int(id[i]),
                        aeroX[3 * i + 0].real,
                        aeroX[3 * i + 1].real,
                        aeroX[3 * i + 2].real,
                    )
        if comm.rank == root:
            data += f"aeroloads \n"

        for scenario in self.scenarios:
            if comm.rank == root:
                data += f"scenario {scenario.id} {scenario.name} \n"

            for body in self.bodies:
                id, hflux, load = body._collect_aero_loads(comm, scenario, root=root)

                if comm.rank == root:
                    data += f"body {body.id} {body.name} {body.aero_nnodes} \n"
                    for i in range(len(id)):
                        data += "{} {} {} {} {} \n".format(
                            int(id[i]),
                            load[3 * i + 0].real,
                            load[3 * i + 1].real,
                            load[3 * i + 2].real,
                            float(hflux[i].real),
                        )

                    with open(filename, "w") as fp:
                        fp.write(data)
        return

<<<<<<< HEAD
=======
    def write_struct_loads(self, comm, filename, root=0):
        """
        Write the struct loads file for the TacsOnewayDriver.

        This file contains the following information:

        # of Bodies, # of Scenarios

        # struct loads section
        for each body and scenario:
            Scenario name
            Body name
            for node in surface_nodes:
                id hflux xload yload zload

        Parameters
        ----------
        comm: MPI communicator
            Global communicator across all FUNtoFEM processors
        filename: str
            The name of the file to be generated
        root: int
            The rank of the processor that will write the file
        """
        if comm.rank == root:
            data = ""
            # Specify the number of scenarios in file
            data += f"{len(self.bodies)} {len(self.scenarios)} \n"

        if comm.rank == root:
            data += f"structloads \n"

        for scenario in self.scenarios:
            if comm.rank == root:
                data += f"scenario {scenario.id} {scenario.name} \n"

            for body in self.bodies:
                id, hflux, load = body._collect_struct_loads(comm, scenario, root=root)

                if comm.rank == root:
                    data += f"body {body.id} {body.name} {body.aero_nnodes} \n"
                    for i in range(len(id)):
                        data += "{} {} {} {} {} \n".format(
                            int(id[i]),
                            load[3 * i + 0].real,
                            load[3 * i + 1].real,
                            load[3 * i + 2].real,
                            float(hflux[i].real),
                        )

                    with open(filename, "w") as fp:
                        fp.write(data)
        return

>>>>>>> 1bc8519a
    def read_aero_loads(self, comm, filename, root=0):
        """
        Read the aerodynamic loads file for the TacsOnewayDriver.

        This file contains the following information:

        # of Bodies, # of Scenarios

        # aero mesh section
        Body_mesh name
        for node in surface_nodes:
            node, xpos, ypos, zpos

        # aero loads section
        for each body and scenario:
            Scenario name
            Body name
            for node in surface_nodes:
                id hflux xload yload zload

        Parameters
        ----------
        comm: MPI communicator
            Global communicator across all FUNtoFEM processors
        filename: str
            The name of the file to be generated
        root: int
            The rank of the processor that will write the file
        """
        loads_data = None
        mesh_data = None

        if comm.rank == root:
            scenario_data = None
            loads_data = {}
            mesh_data = {}

            with open(filename, "r") as fp:
                for line in fp.readlines():
                    entries = line.strip().split(" ")
                    # print("==> entries: ", entries)
                    if len(entries) == 2:
                        assert int(entries[1]) == len(self.scenarios)
                        assert int(entries[0]) == len(self.bodies)

                    elif len(entries) == 3 and entries[0] == "scenario":
                        matching_scenario = False
                        for scenario in self.scenarios:
                            if str(scenario.name).strip() == str(entries[2]).strip():
                                matching_scenario = True
                                break
                        assert matching_scenario
                        if scenario_data is not None:
                            loads_data[scenario.id] = scenario_data
                        scenario_data = []
                    elif len(entries) == 4 and entries[0] == "body_mesh":
                        body_name = entries[2]
                        mesh_data[body_name] = {"aeroID": [], "aeroX": []}
                    elif len(entries) == 4 and entries[0] != "body":
                        mesh_data[body_name]["aeroID"] += [entries[0]]
                        mesh_data[body_name]["aeroX"] += entries[1:4]

                    elif len(entries) == 5:
                        entry = {
                            "bodyName": body_name,
                            "aeroID": entries[0],
                            "load": entries[1:4],
                            "hflux": entries[4],
                        }
                        scenario_data.append(entry)

            loads_data[scenario.id] = scenario_data

        loads_data = comm.bcast(loads_data, root=root)
        mesh_data = comm.bcast(mesh_data, root=root)

        # initialize the mesh data
        for body in self.bodies:
            global_aero_x = np.array(mesh_data[body.name]["aeroX"])
            global_aero_ids = np.array(mesh_data[body.name]["aeroID"])

            body_ind = np.array([_ for _ in range(len(global_aero_ids))])
            if comm.rank == root:
                split_body_ind = np.array_split(body_ind, comm.Get_size())
            else:
                split_body_ind = None

            local_body_ind = comm.scatter(split_body_ind, root=root)

            local_aero_ids = global_aero_ids[local_body_ind]

            aero_x_ind = (
                [3 * i for i in local_body_ind]
                + [3 * i + 1 for i in local_body_ind]
                + [3 * i + 2 for i in local_body_ind]
            )
            aero_x_ind = sorted(aero_x_ind)

            local_aero_x = list(global_aero_x[aero_x_ind])

            body.initialize_aero_nodes(local_aero_x, local_aero_ids)

        # return the loads data
        return loads_data

    def write_sensitivity_file(self, comm, filename, discipline="aerodynamic", root=0):
        """
        Write the sensitivity file.

        This file contains the following information:

        Number of functionals

        Functional name
        Number of surface nodes
        for node in surface_nodes:
            node, dfdx, dfdy, dfdz

        Parameters
        ----------
        comm: MPI communicator
            Global communicator across all FUNtoFEM processors
        filename: str
            The name of the file to be generated
        discipline: str
            The name of the discipline sensitivity data to be written
        root: int
            The rank of the processor that will write the file
        """

        funcs = self.get_functions()

        count = 0
        ids = []
        derivs = []
        for body in self.bodies:
            id, deriv = body.collect_coordinate_derivatives(
                comm, discipline, self.scenarios, root=root
            )
            count += len(id)
            ids.append(id)
            derivs.append(deriv)

        if comm.rank == root:
            variables = self.get_variables()
            discpline_vars = []
            for var in variables:
                # Write the variables whose analysis_type matches the discipline string.
                if discipline == var.analysis_type:
                    discpline_vars.append(var)

            # Write out the number of sets of discpline variables
            num_dvs = len(discpline_vars)

            # Write out the number of functionals and number of design variables
            data = "{} {}\n".format(len(funcs), num_dvs)

            for n, func in enumerate(funcs):
                # Print the function name
                data += "{}\n".format(func.name)

                # Print the function value
                data += "{}\n".format(func.value.real)

                # Print the number of coordinates
                data += "{}\n".format(count)

                for ibody in range(len(self.bodies)):
                    id = ids[ibody]
                    deriv = derivs[ibody]

                    for i in range(len(id)):
                        data += "{} {} {} {}\n".format(
                            int(id[i]),
                            deriv[3 * i, n].real,
                            deriv[3 * i + 1, n].real,
                            deriv[3 * i + 2, n].real,
                        )

                for var in discpline_vars:
                    deriv = func.get_gradient_component(var)
                    deriv = deriv.real

                    # Write the variable name and derivative value
                    data += var.name + "\n"
                    data += "1\n"
                    data += str(deriv) + "\n"

            with open(filename, "w") as fp:
                fp.write(data)

        return

    @property
    def tacs_model(self):
        return self._tacs_model

    @tacs_model.setter
    def tacs_model(self, m_tacs_model):
        self._tacs_model = m_tacs_model<|MERGE_RESOLUTION|>--- conflicted
+++ resolved
@@ -432,8 +432,6 @@
                         fp.write(data)
         return
 
-<<<<<<< HEAD
-=======
     def write_struct_loads(self, comm, filename, root=0):
         """
         Write the struct loads file for the TacsOnewayDriver.
@@ -488,7 +486,6 @@
                         fp.write(data)
         return
 
->>>>>>> 1bc8519a
     def read_aero_loads(self, comm, filename, root=0):
         """
         Read the aerodynamic loads file for the TacsOnewayDriver.
