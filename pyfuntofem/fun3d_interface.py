--- conflicted
+++ resolved
@@ -482,15 +482,12 @@
                 aero_loads[2::3] = self.qinf * fz[:]
 
             # Compute the heat flux on the body
-<<<<<<< HEAD
-            heat_flux = body.get_aero_heat_flux(scenario, time_index=step)
-=======
             # FUN3D is nondimensional, it doesn't output a heat flux (which can't be scaled linearly).
             # Instead, FUN3D can directly output a temperature gradient at the wall. We then compute
             # the heat flux manually by calculating viscosity based on aero temps to get thermal conductivity,
             # and then take the product of thermal conductivity and area-weighted temperature gradient.
-            heat_flux = body.get_aero_heat_flux(scenario)
->>>>>>> fda561a9
+            heat_flux = body.get_aero_heat_flux(scenario, time_index=step)
+
             if heat_flux is not None and aero_nnodes > 0:
 
                 # Extract the area-weighted temperature gradient normal to the wall (along the unit norm)
