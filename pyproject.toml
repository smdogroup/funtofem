--- conflicted
+++ resolved
@@ -1,10 +1,5 @@
 #pyproject.toml
 [build-system]
 # Minimum requirements for the build system to execute.
-<<<<<<< HEAD
-requires = ['setuptools>=45.0,<72.0', 'wheel', 'cython>=0.29,<3.0', 'numpy>=1.25',
-            "mpi4py>=4.0.3"]
-=======
 requires = ['setuptools>=45.0,<72.0', 'wheel', 'cython>=3.0,<4.0', 'numpy>=1.25',
-            "mpi4py==3.1.5"]
->>>>>>> 8403a7ea
+            "mpi4py>=4.0.3"]