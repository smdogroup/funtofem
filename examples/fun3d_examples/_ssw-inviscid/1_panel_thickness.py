"""
1_panel_thickness.py

Run a coupled optimization of the panel thicknesses of the wing structure.
No shape variables are included in this optimization.
This example is finished and converged well in SNOPT
"""

from pyoptsparse import SNOPT, Optimization
from funtofem import *
from mpi4py import MPI
from tacs import caps2tacs
import os, time

comm = MPI.COMM_WORLD

base_dir = os.path.dirname(os.path.abspath(__file__))
csm_path = os.path.join(base_dir, "geometry", "ssw.csm")

# Optimization options
hot_start = False
store_history = True

test_derivatives = False

nprocs_tacs = 8

global_debug_flag = False

# Derivative test stuff
FILENAME = "complex-step.txt"
FILEPATH = os.path.join(base_dir, FILENAME)

aitken_file = os.path.join(base_dir, "aitken-hist.txt")

# FUNTOFEM MODEL
# <----------------------------------------------------
# Freestream quantities -- see README
T_inf = 268.338  # Freestream temperature
q_inf = 1.21945e4  # Dynamic pressure

# Construct the FUNtoFEM model
f2f_model = FUNtoFEMmodel("ssw-sizing1")
tacs_model = caps2tacs.TacsModel.build(
    csm_file=csm_path,
    comm=comm,
    problem_name="capsStruct1",
    active_procs=[0],
    verbosity=1,
)
tacs_model.mesh_aim.set_mesh(
    edge_pt_min=2,
    edge_pt_max=20,
    global_mesh_size=0.3,
    max_surf_offset=0.2,
    max_dihedral_angle=15,
).register_to(tacs_model)
f2f_model.structural = tacs_model

tacs_aim = tacs_model.tacs_aim
tacs_aim.set_config_parameter("view:flow", 0)
tacs_aim.set_config_parameter("view:struct", 1)

for proc in tacs_aim.active_procs:
    if comm.rank == proc:
        aim = tacs_model.mesh_aim.aim
        aim.input.Mesh_Sizing = {
            "chord": {"numEdgePoints": 20},
            "span": {"numEdgePoints": 8},
            "vert": {"numEdgePoints": 4},
        }

# add tacs constraints in
caps2tacs.PinConstraint("root").register_to(tacs_model)

# ---------------------------------------------------->

# BODIES AND STRUCT DVs
# <----------------------------------------------------

# wing = Body.aeroelastic("wing", boundary=3).relaxation(
#     AitkenRelaxation(
#         theta_init=0.6, theta_max=0.95, history_file=aitken_file, debug=True
#     )
# )
wing = Body.aeroelastic("wing", boundary=2)

# setup the material and shell properties
aluminum = caps2tacs.Isotropic.aluminum().register_to(tacs_model)

nribs = int(tacs_model.get_config_parameter("nribs"))
nspars = int(tacs_model.get_config_parameter("nspars"))
nOML = nribs - 1

for irib in range(1, nribs + 1):
    name = f"rib{irib}"
    prop = caps2tacs.ShellProperty(
        caps_group=name, material=aluminum, membrane_thickness=0.04
    ).register_to(tacs_model)
    Variable.structural(name, value=0.01).set_bounds(
        lower=0.001, upper=0.15, scale=100.0
    ).register_to(wing)

for ispar in range(1, nspars + 1):
    name = f"spar{ispar}"
    prop = caps2tacs.ShellProperty(
        caps_group=name, material=aluminum, membrane_thickness=0.04
    ).register_to(tacs_model)
    Variable.structural(name, value=0.01).set_bounds(
        lower=0.001, upper=0.15, scale=100.0
    ).register_to(wing)

for iOML in range(1, nOML + 1):
    name = f"OML{iOML}"
    prop = caps2tacs.ShellProperty(
        caps_group=name, material=aluminum, membrane_thickness=0.04
    ).register_to(tacs_model)
    Variable.structural(name, value=0.01).set_bounds(
        lower=0.001, upper=0.15, scale=100.0
    ).register_to(wing)

for prefix in ["LE", "TE"]:
    name = f"{prefix}spar"
    prop = caps2tacs.ShellProperty(
        caps_group=name, material=aluminum, membrane_thickness=0.04
    ).register_to(tacs_model)
    Variable.structural(name, value=0.01).set_bounds(
        lower=0.001, upper=0.15, scale=100.0
    ).register_to(wing)

# register the wing body to the model
wing.register_to(f2f_model)

# ---------------------------------------------------->

# INITIAL STRUCTURE MESH, SINCE NO STRUCT SHAPE VARS
# <----------------------------------------------------

tacs_aim.setup_aim()
tacs_aim.pre_analysis()

# ---------------------------------------------------->

# SCENARIOS
# <----------------------------------------------------

# make a funtofem scenario
cruise = Scenario.steady(
    "cruise_inviscid",
    steps=50,
    forward_coupling_frequency=10,  # 500 total fun3d steps
    adjoint_steps=100,
    adjoint_coupling_frequency=30,  # 3000 total adjoint steps
    uncoupled_steps=0,
<<<<<<< HEAD
)
cruise.set_stop_criterion(
    early_stopping=True, min_forward_steps=10, min_adjoint_steps=20
=======
>>>>>>> f93b0329
)

mass = Function.mass().optimize(
    scale=1.0e-4, objective=True, plot=True, plot_name="mass"
)
ksfailure = Function.ksfailure(ks_weight=10.0, safety_factor=1.5).optimize(
    scale=1.0, upper=1.0, objective=False, plot=True, plot_name="ks-cruise"
)
cruise.include(ksfailure).include(mass)
cruise.set_temperature(T_ref=T_inf, T_inf=T_inf)
cruise.set_flow_ref_vals(qinf=q_inf)
cruise.register_to(f2f_model)

# ---------------------------------------------------->

# COMPOSITE FUNCTIONS
# <----------------------------------------------------

# skin thickness adjacency constraints
if not test_derivatives:
    variables = f2f_model.get_variables()
    section_prefix = ["rib", "OML"]
    section_nums = [nribs, nOML]
    for isection, prefix in enumerate(section_prefix):
        section_num = section_nums[isection]
        for iconstr in range(1, section_num):
            left_var = f2f_model.get_variables(names=f"{prefix}{iconstr}")
            right_var = f2f_model.get_variables(names=f"{prefix}{iconstr+1}")
            # adj_constr = (left_var - right_var) / left_var
            # adj_ratio = 0.15
            adj_constr = left_var - right_var
            adj_diff = 0.002
            adj_constr.set_name(f"{prefix}{iconstr}-{iconstr+1}").optimize(
                lower=-adj_diff, upper=adj_diff, scale=1.0, objective=False
            ).register_to(f2f_model)


# ---------------------------------------------------->

# DISCIPLINE INTERFACES AND DRIVERS
# <----------------------------------------------------

solvers = SolverManager(comm)
solvers.flow = Fun3d14Interface(
    comm,
    f2f_model,
    fun3d_dir="cfd",
    forward_stop_tolerance=1e-15,
    forward_min_tolerance=1e-12,
    adjoint_stop_tolerance=4e-16,
    adjoint_min_tolerance=1e-12,
    debug=global_debug_flag,
)
# fun3d_project_name = "ssw-pw1.2"
solvers.structural = TacsSteadyInterface.create_from_bdf(
    model=f2f_model,
    comm=comm,
    nprocs=nprocs_tacs,
    bdf_file=tacs_aim.root_dat_file,
    prefix=tacs_aim.root_analysis_dir,
    debug=global_debug_flag,
)

transfer_settings = TransferSettings(npts=200)

# Build the FUNtoFEM driver
f2f_driver = FUNtoFEMnlbgs(
    solvers=solvers,
    transfer_settings=transfer_settings,
    model=f2f_model,
    debug=global_debug_flag,
    reload_funtofem_states=True,
)

if test_derivatives:  # test using the finite difference test
    # load the previous design
    # design_in_file = os.path.join(base_dir, "design", "sizing-oneway.txt")
    # f2f_model.read_design_variables_file(comm, design_in_file)

    start_time = time.time()

    # run the finite difference test
    max_rel_error = TestResult.derivative_test(
        "fun3d+tacs-ssw1",
        model=f2f_model,
        driver=f2f_driver,
        status_file="1-derivs.txt",
        complex_mode=False,
        epsilon=1e-4,
    )

    end_time = time.time()
    dt = end_time - start_time
    if comm.rank == 0:
        print(f"total time for ssw derivative test is {dt} seconds", flush=True)
        print(f"max rel error = {max_rel_error}", flush=True)

    # exit before optimization
    exit()


# PYOPTSPARSE OPTMIZATION
# <----------------------------------------------------

# create an OptimizationManager object for the pyoptsparse optimization problem
design_in_file = os.path.join(base_dir, "design", "sizing-oneway.txt")
design_out_file = os.path.join(base_dir, "design", "design-1.txt")

design_folder = os.path.join(base_dir, "design")
if comm.rank == 0:
    if not os.path.exists(design_folder):
        os.mkdir(design_folder)
history_file = os.path.join(design_folder, "design-1.hst")
store_history_file = history_file if store_history else None
hot_start_file = history_file if hot_start else None

# Reload the previous design
f2f_model.read_design_variables_file(comm, design_in_file)

if comm.rank == 0:
    # f2f_driver.print_summary()
    f2f_model.print_summary()

manager = OptimizationManager(
    f2f_driver,
    design_out_file=design_out_file,
    hot_start=hot_start,
    hot_start_file=hot_start_file,
    debug=True,
    sparse=False,
)

# create the pyoptsparse optimization problem
opt_problem = Optimization("sswOpt", manager.eval_functions)

# add funtofem model variables to pyoptsparse
manager.register_to_problem(opt_problem)

# run an SNOPT optimization
snoptimizer = SNOPT(
    options={
        "Verify level": 0,
        "Function precision": 1e-4,
        "Major Optimality tol": 1e-4,
    }
)

sol = snoptimizer(
    opt_problem,
    sens=manager.eval_gradients,
    storeHistory=store_history_file,
    hotStart=hot_start_file,
)

# print final solution
sol_xdict = sol.xStar

if comm.rank == 0:
    print(f"Final solution = {sol_xdict}", flush=True)

# ----------------------------------------------------><|MERGE_RESOLUTION|>--- conflicted
+++ resolved
@@ -152,12 +152,10 @@
     adjoint_steps=100,
     adjoint_coupling_frequency=30,  # 3000 total adjoint steps
     uncoupled_steps=0,
-<<<<<<< HEAD
-)
+)
+  
 cruise.set_stop_criterion(
     early_stopping=True, min_forward_steps=10, min_adjoint_steps=20
-=======
->>>>>>> f93b0329
 )
 
 mass = Function.mass().optimize(
