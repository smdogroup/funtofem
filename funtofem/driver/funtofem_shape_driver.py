--- conflicted
+++ resolved
@@ -776,7 +776,6 @@
                 raise RuntimeError(
                     "Failed to read local functions file in remote driver => usually negative cell volumes occured."
                 )
-<<<<<<< HEAD
 
             # check if any derivatives have a very large magnitude
             for ifunc, func in enumerate(self.model.get_functions()):
@@ -786,8 +785,6 @@
                         raise RuntimeError(
                             f"Funtofem - Derivative d{func.name}/d{var.name} = {deriv} > 1e10.."
                         )
-=======
->>>>>>> 3a8a37e6
 
         # evaluate the composite functions
         self.model.evaluate_composite_functions(compute_grad=True)
