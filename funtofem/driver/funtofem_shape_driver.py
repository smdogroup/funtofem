__all__ = ["FuntofemShapeDriver"]

"""
Written by Sean Engelstad, Georgia Tech 2023

Unfortunately, FUN3D has to be completely re-initialized for new aerodynamic meshes, so we have
to split our OnewayAeroDriver scripts in implementation into two files, a my_funtofem_driver.py and a my_funtofem_analyzer.py.
The file my_funtofem_driver.py is called from a run.pbs script and manages the optimization and AIMs; this file
also uses system calls to the file my_fun3d_analyzer.py which runs the FUN3D analysis for each mesh. There are two 
class methods FuntofemShapeDriver.remesh and FuntofemShapeDriver.analysis which build the drivers for each of the two files.

NOTE :  If you need aerodynamic shape derivatives through ESP/CAPS, you should build the driver class using the class method 
FuntofemShapeDriver.remesh() and setup a separate script with a driver running the analysis. If you need structural shape derivatives
through ESP/CAPS or no shape derivatives, you can build the driver with the analysis() class method and optimize it without remote
calls and a separate script. This is because only remeshing of the aero side requires a remote driver + analysis driver in order
to reset the FUN3D system environment. More details on these two files are provided below.

my_funtofem_driver.py : main driver script which called from the run.pbs
    NOTE : similar to tests/fun3d_tests/test_funtofem_shape.py
    - Construct the FUNtoFEMmodel
    - Build the Fun3dModel and link with Fun3dAim + AflrAIM and mesh settings, then store in funtofem_model.flow = this
    - Construct bodies and scenarios
    - Register aerodynamic and shape DVs to the scenarios/bodies
    - Construct the SolverManager with comm, but leave flow and structural attributes empty
    - Construct the funtofem shape driver with class method FuntofemShapeDriver.remote to manage system calls to the other script.
    - Build the optimization manager / run the driver

my_funtofem_analysis.py : fun3d analysis script, which is called indirectly from my_fun3d_driver.py
    NOTE : similar to tests/fun3d_tests/run_funtofem_analysis.py
    - Construct the FUNtoFEMmodel
    - Construct the bodies and scenarios
    - Register aerodynamic DVs to the scenarios/bodies (no shape variables added and no AIMs here)
    - Construct the Fun3d14Interface
    - Construct the solvers (SolverManager), and set solvers.flow = my_fun3d_interface
    - Construct the a fun3d oneway driver with class method FuntofemShapeDriver.analysis
    - Run solve_forward() and solve_adjoint() on the FuntofemShapeDriver

For an example implementation see tests/fun3d_tests/ folder with test_fun3d_analysis.py for just aero DVs
and (test_funtofem_shape.py => run_funtofem_shape.py) pair of files for the shape DVs using the Remote and system calls.
"""

from .funtofem_nlbgs_driver import FUNtoFEMnlbgs
import importlib.util, os, shutil, numpy as np
from funtofem.optimization.optimization_manager import OptimizationManager
from funtofem.interface import Remote
import time

caps_loader = importlib.util.find_spec("pyCAPS")
fun3d_loader = importlib.util.find_spec("fun3d")
tacs_loader = importlib.util.find_spec("tacs")
if fun3d_loader is not None:  # check whether we can import FUN3D
<<<<<<< HEAD
    from funtofem.interface import Fun3d14Interface
    if caps_loader is not None:
        from funtofem.interface import Fun3dModel
=======
    from funtofem.interface import Fun3d14Interface, Fun3dModel
>>>>>>> 7f46cbd0
if tacs_loader is not None:
    from funtofem.interface import (
        TacsSteadyInterface,
        TacsUnsteadyInterface,
        TacsInterface,
    )

    if caps_loader is not None:
        from tacs import caps2tacs


class FuntofemShapeDriver(FUNtoFEMnlbgs):
    @classmethod
    def aero_morph(
        cls,
        solvers,
        model,
        transfer_settings=None,
        comm_manager=None,
        struct_nprocs=48,
        forward_flow_post_analysis=False,
        reload_funtofem_states=False,
    ):
        """
        Build a FuntofemShapeDriver object with FUN3D mesh morphing or with no fun3dAIM
        """
        return cls(
            solvers,
            model=model,
            transfer_settings=transfer_settings,
            comm_manager=comm_manager,
            is_paired=False,
            struct_nprocs=struct_nprocs,
            forward_flow_post_analysis=forward_flow_post_analysis,
            reload_funtofem_states=reload_funtofem_states,
        )

    @classmethod
    def aero_remesh(
        cls,
        solvers,
        model,
        remote,
        forward_flow_post_analysis=False,
        reload_funtofem_states=False,
    ):
        """
        Build a FuntofemShapeDriver object for the my_funtofem_driver.py script:
            this object would be responsible for the fun3d, aflr AIMs and

        """
        return cls(
            solvers,
            model=model,
            remote=remote,
            is_paired=True,
            forward_flow_post_analysis=forward_flow_post_analysis,
            reload_funtofem_states=reload_funtofem_states,
        )

    @classmethod
    def analysis(
        cls,
        solvers,
        model,
        transfer_settings=None,
        comm_manager=None,
        struct_nprocs=1,
        auto_run: bool = True,
        forward_flow_post_analysis=False,
        reload_funtofem_states=False,
    ):
        """
        Build a FuntofemShapeDriver object for the my_funtofem_analysis.py script:
            this object would be responsible for running the FUN3D
            analysis and writing an aero.sens file to the fun3d directory
        """
        analysis_driver = cls(
            solvers,
            model=model,
            transfer_settings=transfer_settings,
            comm_manager=comm_manager,
            struct_nprocs=struct_nprocs,
            is_paired=True,
            forward_flow_post_analysis=forward_flow_post_analysis,
            reload_funtofem_states=reload_funtofem_states,
        )

        if auto_run:
            analysis_driver.solve_forward()
            analysis_driver.solve_adjoint()
        return analysis_driver

    def __init__(
        self,
        solvers,
        comm_manager=None,
        transfer_settings=None,
        model=None,
        remote=None,
        is_paired=False,
        struct_nprocs=48,
        forward_flow_post_analysis=False,
        reload_funtofem_states=False,
    ):
        """
        The FUNtoFEM driver for the Nonlinear Block Gauss-Seidel
        solvers for steady and unsteady coupled adjoint, augmented for ESP/CAPS shape
        optimization with FUN3D + TACS.

        NOTE : for using FuntofemShapeDriver driver, put the moving_body.input file on "deform" or "rigid+deform" mesh movement the majority of the time.

        Parameters
        ----------
        solvers: SolverManager
           the various disciplinary solvers
        comm_manager: CommManager
            manager for various discipline communicators
        transfer_settings: TransferSettings
            options of the load and displacement transfer scheme
        model: :class:`~funtofem_model.FUNtoFEMmodel`
            The model containing the design data
        forward_flow_post_analysis: bool
            whether to only do preAnalysis at start of forward and postAnalysis at end of adjoint
            for long optimization iterations (then this would be False). If we want to get analysis function
            values from the forward analysis remote driver this would be True as we want to do both adjoint and flow postAnalysis.
        reload_funtofem_states: bool
            reload funtofem states - struct disps, struct temps to save coupled analysis time
        """

        # construct super class
        super(FuntofemShapeDriver, self).__init__(
            solvers,
            comm_manager,
            transfer_settings,
            model,
            reload_funtofem_states=reload_funtofem_states,
        )

        self.remote = remote
        self.is_paired = is_paired
        self.struct_nprocs = struct_nprocs
        self.shape_variables = [
            var for var in self.model.get_variables() if var.analysis_type == "shape"
        ]
        self.forward_flow_post_analysis = forward_flow_post_analysis

        # make sure the solver interfaces are TACS and FUN3D
        if not (self.change_shape) and self.is_remote:
            raise AssertionError(
                "Need shape variables for using the remote system call features for FUN3D."
            )

        # check for unsteady problems
        self._unsteady = any([not scenario.steady for scenario in model.scenarios])

        # check which aero solver we were given
        self.flow_aim = None
        self._flow_solver_type = None
        if model.flow is None:
            if fun3d_loader is not None:
                if isinstance(solvers.flow, Fun3d14Interface):
                    self._flow_solver_type = "fun3d"
            # TBD on new types
        else:  # check with shape change
            if fun3d_loader is not None and caps_loader is not None:
                if isinstance(model.flow, Fun3dModel):
                    self._flow_solver_type = "fun3d"
                    self.flow_aim = model.flow.fun3d_aim
            # TBD on new types

        # figure out which discipline solver we are using
        self.struct_interface = solvers.structural
        self.struct_aim = None
        self._struct_solver_type = None
        if model.structural is None:
            # TACS solver
            if tacs_loader is not None:
                if isinstance(solvers.structural, TacsSteadyInterface) or isinstance(
                    solvers.structural, TacsUnsteadyInterface
                ):
                    self._struct_solver_type = "tacs"
            # TBD more solvers
        # check for structural AIMs
        if caps_loader is not None and model.structural is not None:
            # TACS solver
            if tacs_loader is not None:
                if isinstance(model.structural, caps2tacs.TacsModel):
                    self._struct_solver_type = "tacs"
                    self.struct_aim = model.structural.tacs_aim
            # TBD more solvers

        if not self.is_remote:
            assert solvers.flow is not None
            assert solvers.structural is not None or model.structural is not None
        self._first_forward = True

        # initialize adjoint state variables to zero for writing sens files
        if self.is_paired:
            for scenario in self.model.scenarios:
                for body in self.model.bodies:
                    body.initialize_adjoint_variables(
                        scenario
                    )  # for writing sens files even in forward case

        # make sure the fun3d model is setup if needed
        if self.change_shape and self.aero_shape:
            assert self.flow_aim is not None
            if self.uses_fun3d:
                assert self.model.flow.is_setup
                self._setup_grid_filepaths()

        # initialize all derivative values to zero including off-scenario
        for func in self.model.get_functions(all=True):
            for var in self.model.get_variables():
                func.derivatives[var] = 0.0

        # initial timing data message
        self._iteration = 0
        if self.is_paired and not (self.is_remote):
            pass
        else:  # only write the initial message from the remote driver / non-paired driver
            self._write_timing_data(
                msg="Funtofem Shape Driver timing data..\n", overwrite=True
            )
        return

    def _initialize_funtofem(self):
        # initialize variables with newly defined aero size
        comm = self.solvers.comm
        comm_manager = self.solvers.comm_manager
        for body in self.model.bodies:
            # transfer to fixed structural loads in case the user got only aero loads from the OnewayAeroDriver
            body.initialize_transfer(
                comm=comm,
                struct_comm=comm_manager.struct_comm,
                struct_root=comm_manager.struct_root,
                aero_comm=comm_manager.aero_comm,
                aero_root=comm_manager.aero_root,
                transfer_settings=self.transfer_settings,  # using minimal settings since we don't use the state variables here (almost a dummy obj)
            )
            for scenario in self.model.scenarios:
                body.initialize_variables(scenario)
                body.initialize_adjoint_variables(
                    scenario
                )  # for writing sens files even in forward case

    def _write_timing_data(
        self, msg, overwrite=False, root: int = 0, barrier: bool = False
    ):
        """write to the funtofem timing file"""
        remote = (
            Remote.paths(self.comm, self.flow_dir)
            if self.remote is None
            else self.remote
        )
        if self.comm.rank == root:
            hdl = open(remote.timing_file, "w" if overwrite else "a")
            hdl.write(msg + "\n")
            hdl.flush()
            hdl.close()

        # MPI Barrier for other processors
        if barrier:
            self.comm.Barrier()
        return

    def _update_struct_transfer(self):
        """update struct nnodes and transfer scheme if struct remeshing in the loop"""
        # update transfer with the newly created mesh (and new #struct_nodes)
        for body in self.model.bodies:
            # update the transfer schemes for the new mesh size
            body.update_transfer()

            ns = body.struct_nnodes
            dtype = body.dtype

            # need to initialize transfer schemes again with tacs_comm
            comm = self.comm
            comm_manager = self.solvers.comm_manager
            body.initialize_transfer(
                comm=comm,
                struct_comm=comm_manager.struct_comm,
                struct_root=comm_manager.struct_root,
                aero_comm=comm_manager.aero_comm,
                aero_root=comm_manager.aero_root,
                transfer_settings=self.transfer_settings,
            )

            # zero the initial struct loads and struct flux for each scenario
            for scenario in self.model.scenarios:
                # initialize new struct shape term for new ns
                nf = scenario.count_adjoint_functions()
                body.struct_shape_term[scenario.id] = np.zeros(
                    (3 * ns, nf), dtype=dtype
                )

                # initialize new elastic struct vectors
                if body.transfer is not None:
                    body.struct_loads[scenario.id] = np.zeros(3 * ns, dtype=dtype)
                    body.struct_disps[scenario.id] = np.zeros(3 * ns, dtype=dtype)

                # initialize new struct heat flux
                if body.thermal_transfer is not None:
                    body.struct_heat_flux[scenario.id] = np.zeros(ns, dtype=dtype)
                    body.struct_temps[scenario.id] = (
                        np.ones(ns, dtype=dtype) * scenario.T_ref
                    )

    def solve_forward(self):
        """
        Create new aero/struct geometries and run fully-coupled forward analysis.
        """
        # write the initial timing data output
        if self.remote_meshing or self.is_remote:
            self._write_timing_data(msg=f"Iteration {self._iteration}:")
        self._iteration += 1
        self._iteration_start = time.time()

        # build meshes for each discipline (potentially in parallel across each ESP/CAPS AIM instance)
        start_mesh_time = time.time()

        if self.is_remote and not (self.change_shape):
            # case where remote does not perform meshing (write the new design).
            # technically we don't need the separate call here (just needs to be before the system call),
            # but this is more logical and easier to follow
            self.model.write_design_variables_file(
                self.comm,
                filename=Remote.paths(self.comm, self.remote.main_dir).design_file,
                root=0,
            )

        if not (self.is_remote) and self.is_paired:
            if self.change_shape:
                # case where analysis script does the meshing and the remote does not.
                # need to read new shape variable values before doing the meshing
                self.model.read_design_variables_file(
                    self.comm,
                    filename=Remote.paths(self.comm, self.flow_dir).design_file,
                    root=0,
                )

            # remove the _functions_file so remote will fail
            if self.comm.rank == 0:
                analysis_functions_file = Remote.paths(
                    self.comm, self.flow_dir
                )._functions_file
                if os.path.exists(analysis_functions_file):
                    os.remove(analysis_functions_file)
                # also remove capsLock in case meshing is done in the analysis script
                if self.change_shape:
                    os.system("rm -f **/**/capsLock")

        self.comm.Barrier()

        # build aero mesh first
        if self.aero_shape:
            if self.comm.rank == self.flow_aim.root:
                print("F2F - building aero mesh..", flush=True)
            if self.flow_aim.mesh_morph:
                self.flow_aim.set_design_sensitivity(False, include_file=False)

            # run the pre analysis to generate a new mesh
            try:
                self.model.flow.pre_analysis()
                # self.flow_aim.pre_analysis()
                local_fail = False
            except:
                local_fail = True
            if local_fail:
                raise RuntimeError("F2F shape driver aero preAnalysis failed..")

        self.comm.Barrier()

        # then build struct meshes
        if self.struct_shape:
            # self._update_struct_design()
            if self.comm.rank == 0:
                print("F2F - Building struct mesh")
            input_dict = {var.name: var.value for var in self.model.get_variables()}
            self.model.structural.update_design(input_dict)
            self.struct_aim.setup_aim()

            try:
                self.struct_aim.pre_analysis()
                local_fail = False
            except:
                local_fail = True
            if local_fail:
                raise RuntimeError("F2F shape driver struct preAnalysis failed..")

        # done building meshes => report timing data
        self.comm.Barrier()

        if self.aero_shape or self.struct_shape:
            dt_mesh = (time.time() - start_mesh_time) / 60.0
            if self.struct_shape and self.aero_shape:
                msg = f"\tbuilt aero + struct meshes in {dt_mesh:.4f} min"
            elif self.struct_shape:
                msg = f"\tbuilt struct mesh in {dt_mesh:.4f} min"
            else:  # aero shape
                msg = f"\tbuilt aero mesh in {dt_mesh:.4f} min"

            self._write_timing_data(
                msg=msg,
                root=self.flow_aim.root,
                barrier=False,
            )
            if self.comm.rank == 0:
                print(msg, flush=True)

        # rebuild solver interfaces if need be
        # first for the aero / flow interfaces
        if self.aero_shape:
            # for FUN3D mesh morphing / remeshing in analysis driver =>
            #     we initialize the body nodes into F2F
            if (
                self.solvers.flow is not None
                and self.aero_shape
                and self._first_forward
            ):
                if self.uses_fun3d:
                    self.comm.Barrier()

                    assert not (self.solvers.flow.auto_coords)
                    self.solvers.flow._initialize_body_nodes(
                        self.model.scenarios[0], self.model.bodies
                    )

                    # initialize handcrafted mesh coorrdinates
                    if self.model.flow is not None and isinstance(
                        self.model.flow, Fun3dModel
                    ):
                        if self.flow_aim.is_handcrafted:
                            self.flow_aim.handcrafted_mesh_morph._get_hc_coords()

                    # initialize funtofem transfer data with new aero_nnodes size
                    self._initialize_funtofem()
                    self._first_forward = False

        # rebuild the struct solver interface if need be
        if self.struct_shape:
            # move the bdf and dat file to the fun3d_dir
            if self.is_remote:
                self._move_struct_mesh()

            if not (self.is_remote):
                # this will almost never get used until we can remesh without having
                # to system call FUN3D, please don't put shape variables in the analysis file
                # make the new tacs interface of the structural geometry
                if self.uses_tacs:
                    self.solvers.structural = TacsInterface.create_from_bdf(
                        model=self.model,
                        comm=self.comm,
                        nprocs=self.struct_nprocs,
                        bdf_file=self.struct_aim.root_dat_file,
                        output_dir=self.struct_aim.root_analysis_dir,
                    )

                # update the structural part of transfer scheme due to remeshing
                self._update_struct_transfer()

        # move on to running the analysis
        self.comm.Barrier()

        if self.is_remote:
            # write the funtofem design input file for new shape design
            # case where remote does meshing
            if self.change_shape:
                if self.comm.rank == 0:
                    print("F2F - writing design variables file", flush=True)
                self.model.write_design_variables_file(
                    self.comm,
                    filename=Remote.paths(self.comm, self.remote.main_dir).design_file,
                    root=0,
                )

            # clear the output file
            if self.root_proc and os.path.exists(self.remote.output_file):
                os.remove(self.remote.output_file)

            start_time = time.time()
            if self.comm.rank == 0:
                print(f"Calling remote analysis..", flush=True)

            self.comm.Barrier()

            # system call funtofem forward + adjoint analysis
            os.system(
                f"mpiexec_mpt -n {self.remote.nprocs} python {self.remote.analysis_file} 2>&1 > {self.remote.output_file}"
            )
            remote_forward_time = (time.time() - start_time) / 60.0
            self._write_timing_data(f"\tdone with system call forward analysis")
            if self.comm.rank == 0:
                print(
                    f"Done with remote analysis in {remote_forward_time:.4f} min",
                    flush=True,
                )

        else:
            if self.is_paired and not self.change_shape:
                # read in the funtofem design input file
                # case where remote does meshing and analysis does no meshing
                self.model.read_design_variables_file(
                    self.comm,
                    filename=Remote.paths(self.comm, self.flow_dir).design_file,
                    root=0,
                )

            if self.comm.rank == 0:
                print(f"funtofem starting nlbgs forward analysis..", flush=True)

            start_time = time.time()
            # call solve forward of super class for no shape, fully-coupled analysis
            super(FuntofemShapeDriver, self).solve_forward()

            forward_time = (time.time() - start_time) / 60.0
            self._write_timing_data(
                f"\tran nlbgs forward analysis in {forward_time:.4f} min"
            )

        # write sens file for remote to read or if shape change all in one
        if not self.is_remote:
            if not self.remote_meshing:
                filepath = self.flow_aim.sens_file_path
            else:
                filepath = Remote.paths(self.comm, self.flow_dir).aero_sens_file

            # write the sensitivity file for the FUN3D AIM
            self.model.write_sensitivity_file(
                comm=self.comm,
                filename=filepath,
                discipline="aerodynamic",
                root=self.flow_aim.root,
                write_dvs=False,
            )

            self.comm.Barrier()

            # hack to do shape change with handcrafted mesh with Fun3dAim
            if self.model.flow is not None and isinstance(self.model.flow, Fun3dModel):
                if self.flow_aim.is_handcrafted:
                    hc_obj = self.flow_aim.handcrafted_mesh_morph
                    for scenario in self.model.scenarios:
                        hc_obj.compute_caps_coord_derivatives(scenario)
                    # overwrite the previous sens file
                    hc_obj.write_sensitivity_file(
                        comm=self.comm,
                        filename=filepath,
                        discipline="aerodynamic",
                        root=self.flow_aim.root,
                        write_dvs=False,
                    )

            self.comm.Barrier()

        # post analysis for FUN3D mesh morphing
        if self.aero_shape and (
            self.forward_flow_post_analysis or self.flow_aim.mesh_morph
        ):
            # src for movement of sens file or None if not moving it
            sens_file_src = self.remote.aero_sens_file if self.remote_meshing else None

            start_time = time.time()

            # run the tacs aim postAnalysis to compute the chain rule product
            self.flow_aim.post_analysis(sens_file_src)

            flow_post1_time = (time.time() - start_time) / 60.0
            self._write_timing_data(
                f"\tflow postAnalysis of forward in time {flow_post1_time:.4f} min"
            )

            # get the analysis function values
            if self.flow_aim.mesh_morph:
                self.flow_aim.unlink()
            else:
                self._get_remote_functions(discipline="aerodynamic")

        # other procs wait for flow aim postAnalysis
        self.comm.Barrier()

        # write analysis functions file in analysis or system call
        # f not(self.remote_meshing) and not(self.is_remote):
        #   # case where we are writing shape derivatives from analysis script which does meshing
        #   # to the remote driver (only writes analysis functions here)
        #   self.model.write_functions_file(
        #       self.comm, Remote.paths(self.comm, self.flow_dir)._functions_file
        #   )

        # get analysis functions from the funtofem.out file
        if self.is_remote and not (self.remote_meshing):
            self.model.read_functions_file(self.comm, self.remote._functions_file)

        self.comm.Barrier()

        # evaluate composite functions
        self.model.evaluate_composite_functions(compute_grad=False)

        return

    def solve_adjoint(self):
        """
        Run the fully-coupled adjoint analysis and extract shape derivatives.
        """
        self._zero_derivatives()

        # the additional adjoint aim preAnalysis is required by mesh morphing, but not necessarily in other cases
        if self.aero_shape and (
            self.forward_flow_post_analysis or self.flow_aim.mesh_morph
        ):
            if self.flow_aim.mesh_morph:
                self.flow_aim.set_design_sensitivity(True, include_file=False)

            start_time = time.time()

            # run the pre analysis to generate a new mesh
            self.model.flow.pre_analysis()
            # self.flow_aim.pre_analysis()

            flow_adjoint_pre_time = (time.time() - start_time) / 60.0
            self._write_timing_data(
                f"\tflow preAnalysis of adjoint in time {flow_adjoint_pre_time:.4f} min"
            )

        # other procs wait for flow pre analysis
        self.comm.Barrier()

        if not self.is_remote:
            start_time = time.time()

            # call funtofem adjoint analysis for non-remote driver
            super(FuntofemShapeDriver, self).solve_adjoint()

            remote_adjoint_time = (time.time() - start_time) / 60.0
            self._write_timing_data(
                f"\tran nlbgs adjoint analysis in {remote_adjoint_time:.4f} min"
            )

            # write analysis functions file in analysis or system call
            if self.is_paired and not self.change_shape:
                # case where we are just writing the non-shape derivatives
                self.model.write_functions_file(
                    self.comm, Remote.paths(self.comm, self.flow_dir)._functions_file
                )

            if self.remote_meshing:
                write_struct = True
                write_aero = True
                struct_sensfile = Remote.paths(
                    self.comm, self.flow_dir
                ).struct_sens_file
                aero_sensfile = Remote.paths(self.comm, self.flow_dir).aero_sens_file
            else:
                if self.struct_shape:
                    write_struct = True
                    struct_sensfile = self.struct_aim.root_sens_file
                else:
                    write_struct = False

                if self.aero_shape:
                    write_aero = True
                    aero_sensfile = self.flow_aim.sens_file_path
                else:
                    write_aero = False

            if write_struct:
                # write the sensitivity file for the tacs AIM
                self.model.write_sensitivity_file(
                    comm=self.comm,
                    filename=struct_sensfile,
                    root=0,
                    discipline="structural",
                )

            if write_aero:
                # write sensitivity file for the FUN3D AIM
                self.model.write_sensitivity_file(
                    comm=self.comm,
                    filename=aero_sensfile,
                    discipline="aerodynamic",
                    root=0,
                    write_dvs=False,
                )

                self.comm.Barrier()

                # hack to do shape change with handcrafted mesh with Fun3dAim
                if self.model.flow is not None and isinstance(
                    self.model.flow, Fun3dModel
                ):
                    if self.flow_aim.is_handcrafted:
                        hc_obj = self.flow_aim.handcrafted_mesh_morph
                        for scenario in self.model.scenarios:
                            hc_obj.compute_caps_coord_derivatives(scenario)
                        # overwrite the previous sens file
                        hc_obj.write_sensitivity_file(
                            comm=self.comm,
                            filename=aero_sensfile,
                            discipline="aerodynamic",
                            root=self.flow_aim.root,
                            write_dvs=False,
                        )

        # mpi barrier before start of post analysis
        self.comm.Barrier()

        if self.struct_shape:  # either remote or regular
            if self.remote_meshing:
                src = self.remote.struct_sens_file
            else:
                src = self.struct_aim.root_sens_file

            # copy sens file to potetially parallel tacs AIMs
            for proc in self.struct_aim.active_procs[1:]:
                dest = self.struct_aim.sens_file_path(proc)

                if self.struct_aim.root_proc:
                    shutil.copy(src, dest)
                # not sure if this barrier is necessary here but just in case
                self.comm.Barrier()

            # if not self.is_remote:
            #     # delete struct interface to free up memory in shape change
            #     # self.solvers.structural._deallocate()
            #     del self.solvers.structural
            #     self.comm.Barrier()

            self.comm.Barrier()
            start_time = time.time()

            # run the tacs aim postAnalysis to compute the chain rule product
            self.struct_aim.post_analysis()

            # wait for all procs to finish their post_analysis before getting results
            self.comm.Barrier()

            self._get_remote_functions(discipline="structural")

            self.comm.Barrier()

            for scenario in self.model.scenarios:
                self._get_struct_shape_derivatives(scenario)

            struct_post_time = (time.time() - start_time) / 60.0
            self._write_timing_data(
                f"\tstruct postAnalysis in {struct_post_time:.4f} min"
            )

        self.comm.Barrier()

        if self.aero_shape:  # either remote or regular
            # src for movement of sens file if it was the paired driver case
            sens_file_src = self.remote.aero_sens_file if self.remote_meshing else None

            start_time = time.time()

            # run the tacs aim postAnalysis to compute the chain rule product
            self.flow_aim.post_analysis(sens_file_src)

            # self._get_remote_functions(discipline="aerodynamic")

            for scenario in self.model.scenarios:
                self._get_aero_shape_derivatives(scenario)

            aero_post_time = (time.time() - start_time) / 60.0
            self._write_timing_data(f"\taero postAnalysis in {aero_post_time:.4f} min")

        self.comm.Barrier()

        # write analysis functions file in analysis or system call
        if self.is_paired and not (self.is_remote):
            # case where we are writing shape derivatives from analysis script which does meshing
            # to the remote driver (only writes analysis functions here)
            self.model.write_functions_file(
                self.comm, Remote.paths(self.comm, self.flow_dir)._functions_file
            )

        # get any remaining aero, struct derivatives from the funtofem.out file (only for analysis functions)
        if self.is_remote and self.is_paired:
            try:
                self.model.read_functions_file(self.comm, self.remote._functions_file)
                local_fail = False
            except:
                local_fail = True
            if local_fail:
                raise RuntimeError(
                    "Failed to read local functions file in remote driver => usually negative cell volumes occured."
                )

            # check if any derivatives have a very large magnitude
            for ifunc, func in enumerate(self.model.get_functions()):
                for ivar, var in enumerate(self.model.get_variables()):
                    deriv = func.derivatives[var]
                    if abs(deriv) > 1e10:
                        raise RuntimeError(
                            f"Funtofem - Derivative d{func.name}/d{var.name} = {deriv} > 1e10.."
                        )

        # evaluate the composite functions
        self.model.evaluate_composite_functions(compute_grad=True)

        # write a functions file for all functionals
        if self.remote is not None:
            print("Writing funtofem.out file", flush=True)
            self.model.write_functions_file(
                self.comm, self.remote.functions_file, full_precision=False, optim=True
            )

        full_iteration_time = (time.time() - self._iteration_start) / 60.0
        prefix = "remote" if self.is_remote else "analysis"
        self._write_timing_data(
            f"\t{prefix} - iteration took {full_iteration_time:.4f} min"
        )

        # mpi barrier for end of post analysis
        self.comm.Barrier()

        return

    def _setup_grid_filepaths(self):
        """setup the filepaths for each fun3d grid file in scenarios"""
        if self.solvers.flow is not None:
            fun3d_dir = self.flow_dir
        else:
            fun3d_dir = self.remote.main_dir
        grid_filepaths = []
        for scenario in self.model.scenarios:
            project_name = scenario.fun3d_project_name
            filepath = os.path.join(
                fun3d_dir,
                scenario.name,
                "Flow",
                f"{project_name}.lb8.ugrid",
            )
            grid_filepaths.append(filepath)
        # set the grid filepaths into the fun3d aim
        self.flow_aim.grid_filepaths = grid_filepaths

        # also setup the mapbc files
        mapbc_filepaths = []
        for scenario in self.model.scenarios:
            filepath = os.path.join(
                fun3d_dir,
                scenario.name,
                "Flow",
                f"{scenario.fun3d_project_name}.mapbc",
            )
            mapbc_filepaths.append(filepath)
        # set the mapbc filepaths into the fun3d aim
        self.flow_aim.mapbc_filepaths = mapbc_filepaths
        return

    def _move_struct_mesh(self):
        if self.uses_tacs:
            bdf_src = os.path.join(
                self.struct_aim.root_analysis_dir,
                f"{self.struct_aim.project_name}.bdf",
            )
            bdf_dest = self.remote.bdf_file
            if self.struct_aim.root_proc:
                shutil.copy(bdf_src, bdf_dest)
            dat_src = os.path.join(
                self.struct_aim.root_analysis_dir,
                f"{self.struct_aim.project_name}.dat",
            )
            dat_dest = self.remote.dat_file
            if self.struct_aim.root_proc:
                shutil.copy(dat_src, dat_dest)

    @property
    def flow_dir(self):
        if self.solvers is None:
            return None
        if self.uses_fun3d:
            return self.solvers.flow.fun3d_dir
        else:
            return None
        # TBD on other solvers

    def _update_struct_design(self):
        # currently not using this method
        if self.comm.rank == 0:
            aim = self.struct_aim.aim
            input_dict = {var.name: var.value for var in self.model.get_variables()}
            for key in input_dict:
                if aim.geometry.despmtr[key].value != input_dict[key]:
                    aim.geometry.despmtr[key].value = input_dict[key]
        return

    def _get_remote_functions(self, discipline="aerodynamic"):
        """
        Read function values from fun3dAIM when operating in the remote version of the driver.
        Note: it does not matter which AIM we read the function values from since it's the same.
        """
        functions = self.model.get_functions()
        remote_functions = None

        if discipline == "aerodynamic" and self.flow_aim.root_proc:
            remote_functions = [
                self.flow_aim.aim.dynout[func.full_name].value for func in functions
            ]

        if discipline == "structural" and self.struct_aim.root_proc:
            remote_functions = [
                self.struct_aim.aim.dynout[func.full_name].value for func in functions
            ]

        # broadcast the function values to other processors
        if discipline == "aerodynamic":
            root = self.flow_aim.root
        else:
            root = self.struct_aim.root_proc_ind
        remote_functions = self.comm.bcast(remote_functions, root=root)

        # update model function values in the remote version of the driver
        for ifunc, func in enumerate(functions):
            func.value = remote_functions[ifunc]
        return

    def _zero_derivatives(self):
        """zero all model derivatives"""
        for func in self.model.get_functions(all=True):
            for var in self.model.get_variables():
                func.derivatives[var] = 0.0
        return

    def _get_struct_shape_derivatives(self, scenario):
        """
        Gather shape derivatives together from TACS AIM and store the data in the FUNtoFEM model.
        """
        variables = self.model.get_variables()

        # read shape gradients from tacs aim among different processors
        # including sometimes parallel versions of the struct AIM
        gradients = []

        for ifunc, func in enumerate(scenario.functions):
            gradients.append([])
            for ivar, var in enumerate(variables):
                derivative = None
                if var.analysis_type == "structural":
                    if self.struct_aim.root_proc:
                        derivative = self.struct_aim.aim.dynout[func.full_name].deriv(
                            var.full_name
                        )
                    derivative = self.comm.bcast(
                        derivative, root=self.struct_aim.root_proc_ind
                    )
                elif var.analysis_type == "shape":
                    # if tacs aim do this, make this more modular later
                    if self.uses_tacs:  # for parallel tacsAIMs
                        c_proc = self.struct_aim.get_proc_with_shape_var(var.name)
                        if self.comm.rank == c_proc:
                            derivative = self.struct_aim.aim.dynout[
                                func.full_name
                            ].deriv(var.name)
                        # then broadcast the derivative to other processors
                        derivative = self.comm.bcast(derivative, root=c_proc)
                    else:
                        if self.root_proc:
                            derivative = self.struct_aim.aim.dynout[
                                func.full_name
                            ].deriv(var.name)
                else:
                    derivative = 0.0

                self.comm.Barrier()
                if derivative is None:
                    raise AssertionError(
                        f"F2F shape driver could not get d{func.name}/d{var.full_name} derivative from struct_aim"
                    )

                # updat the derivatives list
                gradients[ifunc].append(derivative)

        # mpi comm barrier
        self.comm.Barrier()

        # store shape derivatives in funtofem model on all processors
        for ifunc, func in enumerate(scenario.functions):
            for ivar, var in enumerate(variables):
                derivative = gradients[ifunc][ivar]
                # only overwrite struct derivatives in remote driver case
                if var.analysis_type == "structural" and self.is_remote:
                    func.set_gradient_component(var, gradients[ifunc][ivar])
                elif var.analysis_type == "shape":
                    func.add_gradient_component(var, gradients[ifunc][ivar])
        return

    def _get_aero_shape_derivatives(self, scenario):
        """
        Gather shape derivatives together from FUN3D AIM and store the data in the FUNtoFEM model.
        """
        gradients = None
        variables = self.model.get_variables()

        # read shape gradients from tacs aim on root proc
        flow_aim_root = self.flow_aim.root
        if self.flow_aim.root_proc:
            gradients = []
            direct_flow_aim = self.flow_aim.aim

            for ifunc, func in enumerate(scenario.functions):
                gradients.append([])
                for ivar, var in enumerate(variables):
                    var_name = (
                        var.name if var.analysis_type == "shape" else var.full_name
                    )
                    # get aerodynamic derivatives from the funtofem.out files instead of Fun3dAim since
                    # it is kind of buggy to create Aerodynamic Analysis DVs currently
                    if var.analysis_type in ["shape"]:  # ["shape", "aerodynamic"]
                        derivative = direct_flow_aim.dynout[func.full_name].deriv(
                            var_name
                        )
                    else:
                        derivative = 0.0
                    gradients[ifunc].append(derivative)

        # broadcast shape gradients to all other processors
        gradients = self.comm.bcast(gradients, root=flow_aim_root)

        # store shape derivatives in funtofem model on all processors
        for ifunc, func in enumerate(scenario.functions):
            for ivar, var in enumerate(variables):
                derivative = gradients[ifunc][ivar]
                if var.analysis_type == "shape":
                    func.add_gradient_component(var, gradients[ifunc][ivar])
        return

    @property
    def change_shape(self) -> bool:
        """only do shape optimization if shape variables exist"""
        return len(self.shape_variables) > 0

    @property
    def aero_shape(self) -> bool:
        """whether aerodynamic shape is changing"""
        return self.flow_aim is not None and self.change_shape

    @property
    def struct_shape(self) -> bool:
        """whether structural shape is changing"""
        return self.struct_aim is not None and self.change_shape

    @property
    def is_remote(self) -> bool:
        """whether we are calling FUN3D in a remote manner"""
        return self.remote is not None and self.is_paired

    @property
    def manager(self, hot_start: bool = False):
        return OptimizationManager(self, hot_start=hot_start)

    @property
    def root_proc(self) -> bool:
        return self.comm.rank == 0

    @property
    def uses_tacs(self) -> bool:
        return self._struct_solver_type == "tacs"

    @property
    def uses_fun3d(self) -> bool:
        return self._flow_solver_type == "fun3d"

    @property
    def remote_meshing(self) -> bool:
        # case in which the remote is doing meshing
        if self.is_paired:
            if self.is_remote and (self.aero_shape or self.struct_shape):
                return True
            elif not (self.is_remote) and not (self.change_shape):
                return True
            else:
                return False
        return False

    @property
    def tacs_model(self):
        return self.model.structural

    def print_summary(self, print_model=False, print_comm=False):
        """
        Print out a summary of the FUNtoFEM driver for inspection.
        """

        print("\n\n==========================================================")
        print("||               FUNtoFEM Driver Summary                ||")
        print("==========================================================")
        print(self)

        self._print_shape_change()
        self._print_transfer(print_comm=print_comm)

        if print_model:
            print(
                "\nPrinting abbreviated model summary. For details print model summary directly."
            )
            self.model.print_summary(print_level=-1, ignore_rigid=True)

        return

    def _print_shape_change(self):
        _num_shape_vars = len(self.shape_variables)
        print("\n--------------------")
        print("|   Shape Change   |")
        print("--------------------")

        print(f"  No. shape variables: {_num_shape_vars}")
        print(f"  Aerodynamic shape change: {self.aero_shape}")
        print(f"  Structural shape change:  {self.struct_shape}")

        print(f"  Meshing:", end=" ")
        if self.is_paired:
            # Remeshing
            print(f" RE-MESH")
            if self.change_shape:
                print(f"    Remote is meshing.")
            else:
                print(f"    Analysis script is meshing.")
        else:
            # Morphing
            print(f" MORPH")

        return

    def __str__(self):
        line1 = f"Driver (<Type>): {self.__class__.__qualname__}"
        line2 = f"  Using remote: {self.is_remote}"
        line3 = f"  Flow solver type: {self._flow_solver_type}"
        line4 = f"  Structural solver type: {self._struct_solver_type}"
        line5 = f"    No. structural procs: {self.struct_nprocs}"

        output = (line1, line2, line3, line4, line5)

        return "\n".join(output)<|MERGE_RESOLUTION|>--- conflicted
+++ resolved
@@ -49,13 +49,7 @@
 fun3d_loader = importlib.util.find_spec("fun3d")
 tacs_loader = importlib.util.find_spec("tacs")
 if fun3d_loader is not None:  # check whether we can import FUN3D
-<<<<<<< HEAD
-    from funtofem.interface import Fun3d14Interface
-    if caps_loader is not None:
-        from funtofem.interface import Fun3dModel
-=======
     from funtofem.interface import Fun3d14Interface, Fun3dModel
->>>>>>> 7f46cbd0
 if tacs_loader is not None:
     from funtofem.interface import (
         TacsSteadyInterface,
