--- conflicted
+++ resolved
@@ -63,10 +63,6 @@
             MPI communicator
         model: :class:`FUNtoFEMmodel`
             FUNtoFEM model. This instantiatio
-<<<<<<< HEAD
-=======
-            TODO
->>>>>>> b00d95da
         """
 
         self.comm = comm
@@ -87,11 +83,7 @@
         self.forward_options = forward_options
         self.adjoint_options = adjoint_options
 
-<<<<<<< HEAD
-        # dynamic pressure
-=======
         # dynamic pressure derivative term
->>>>>>> b00d95da
         self.dFdqinf = []
 
         # heat flux
