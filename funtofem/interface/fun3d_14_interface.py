#!/usr/bin/env python
"""
This file is part of the package FUNtoFEM for coupled aeroelastic simulation
and design optimization.

Copyright (C) 2015 Georgia Tech Research Corporation.
Additional copyright (C) 2015 Kevin Jacobson, Jan Kiviaho and Graeme Kennedy.
All rights reserved.

FUNtoFEM is licensed under the Apache License, Version 2.0 (the "License");
you may not use this software except in compliance with the License.
You may obtain a copy of the License at

   http://www.apache.org/licenses/LICENSE-2.0

Unless required by applicable law or agreed to in writing, software
distributed under the License is distributed on an "AS IS" BASIS,
WITHOUT WARRANTIES OR CONDITIONS OF ANY KIND, either express or implied.
See the License for the specific language governing permissions and
limitations under the License.
"""

__all__ = ["Fun3d14Interface"]

import numpy as np
import os, sys, importlib, shutil
from fun3d.solvers import Flow, Adjoint
from fun3d import interface
from funtofem import TransferScheme
from ._solver_interface import SolverInterface
from .utils.general_utils import real_norm, imag_norm


class Fun3d14Interface(SolverInterface):
    """
    FUNtoFEM interface class for FUN3D 14.0.2. Works for both steady and unsteady analysis.
    Requires the FUN3D directory structure.
    During the forward analysis, the FUN3D interface will operate in the scenario.name/Flow directory and
    scenario.name/Adjoint directory for the adjoint.

    FUN3D's FUNtoFEM coupling interface requires no additional configure flags to compile.
    To tell FUN3D that a body's motion should be driven by FUNtoFEM, set *motion_driver(i)='funtofem'*.
    """

    def __init__(
        self,
        comm,
        model,
        complex_mode=False,
        fun3d_dir=None,
        forward_options=None,
        adjoint_options=None,
        auto_coords=True,
        coord_test_override=False,
        debug=False,
<<<<<<< HEAD
        external_mesh_morph=False,
        forward_tolerance=1e-6,
        adjoint_tolerance=1e-6,
=======
        forward_min_tolerance=1e-9,
        forward_stop_tolerance=1e-6,
        adjoint_min_tolerance=1e-8,
        adjoint_stop_tolerance=1e-6,
>>>>>>> fd03f7ef
    ):
        """
        The instantiation of the FUN3D interface class will populate the model with the aerodynamic surface
        mesh, body.aero_X and body.aero_nnodes.
        The surface mesh on each processor only holds it's owned nodes. Transfer of that data to other processors
        is handled inside the FORTRAN side of FUN3D's FUNtoFEM interface.

        Parameters
        ----------
        comm: MPI.comm
            MPI communicator
        model: :class:`FUNtoFEMmodel`
            FUNtoFEM model. This is used to loop over different scenarios and bodies for the flow analysis.
        fun3d_dir: path
            location of the FUN3D directory which holds sub-dirs of scenarios (super-directory of each scenario)
        forward_options: dict
            list of forward options passed into FUN3D f2py objects - see unsteady FUN3D-TACS examples
        adjoint_options
            list of adjoint options passed into FUN3D f2py objects - see unsteady FUN3D-TACS examples
        auto_coords: bool
            whether the aerodynamic coordinates of FUN3D are pulled into the FUNtoFEM body class upon instantiation or not.
            if not, then the _initialize_body_nodes() is called later (after the new aero mesh is built)
        coord_test_override: bool
            override the aero displacements in F2F to add fixed displacements for mesh morphing coordinate derivative tests
        debug: bool
            whether to print debug statements or not such as the real/imag norms of state vectors in FUN3D
        external_mesh_morph: bool
            override for AFRL to set mesh morph through constructor instead of caps2fun
        """

        self.comm = comm
        self.model = model

        #  Instantiate FUN3D
        self.fun3d_flow = Flow()
        self.fun3d_adjoint = Adjoint()

        # Root and FUN3D directories
        self.root_dir = os.getcwd()
        if fun3d_dir is None:
            self.fun3d_dir = self.root_dir
        else:
            self.fun3d_dir = fun3d_dir

        # FUN3D 14.0 now explicitly requires double vs complex_double types
        self.complex_mode = complex_mode

        # command line options
        self.forward_options = forward_options
        self.adjoint_options = adjoint_options

        # dynamic pressure derivative term
        self.dFdqinf = []

        # heat flux
        self.thermal_scale = 1.0  # = 1/2 * rho_inf * (V_inf)^3
        self.dHdq = []

        # fun3d residual data
        self._forward_done = False
        self._forward_resid = None
        self._adjoint_done = False
        self._adjoint_resid = None

        self.forward_tolerance = forward_stop_tolerance
        self.adjoint_tolerance = adjoint_stop_tolerance

        self.forward_min_tolerance = forward_min_tolerance
        self.adjoint_min_tolerance = adjoint_min_tolerance

        # coordinate derivative testing option
        self._coord_test_override = coord_test_override
        self._aero_X_orig = None

        # set debug flag
        self._debug = debug
        if self.comm.rank != 0:
            self._debug = False

        self.external_mesh_morph = external_mesh_morph

        # Initialize the nodes associated with the bodies
        self.auto_coords = auto_coords
        if auto_coords:
            self._initialize_body_nodes(model.scenarios[0], model.bodies)

        return

    def _initialize_body_nodes(self, scenario, bodies):
        # Change directories to the flow directory
        flow_dir = os.path.join(self.fun3d_dir, scenario.name, "Flow")
        os.chdir(flow_dir)

        # Do the steps to initialize FUN3D
        self.fun3d_flow.initialize_project(comm=self.comm)
        if self.forward_options is None:
            options = {}
        else:
            options = self.forward_options
        self.fun3d_flow.setOptions(kwargs=options)

        self.fun3d_flow.initialize_data()
        interface.design_initialize()
        self.fun3d_flow.initialize_grid()

        # Initialize the flow solution
        bcont = self.fun3d_flow.initialize_solution()
        if bcont == 0:
            if self.comm.Get_rank() == 0:
                print("Negative volume returning fail")
            return 1

        # Go through the bodies and initialize the node locations
        for ibody, body in enumerate(bodies, 1):
            aero_nnodes = self.fun3d_flow.extract_surface_num(body=ibody)
            aero_X = np.zeros(3 * aero_nnodes, dtype=TransferScheme.dtype)

            if aero_nnodes > 0:
                x, y, z = self.fun3d_flow.extract_surface(aero_nnodes, body=ibody)
                aero_id = self.fun3d_flow.extract_surface_id(aero_nnodes, body=ibody)

                aero_X[0::3] = x[:]
                aero_X[1::3] = y[:]
                aero_X[2::3] = z[:]
            else:
                aero_id = np.zeros(aero_nnodes, dtype=int)

            # Initialize the aerodynamic node locations
            body.initialize_aero_nodes(aero_X, aero_id=aero_id)

        # store the initial aero coordinates
        self._aeroX_orig = body.get_aero_nodes().copy()

        # Change directory back to the root directory
        self.fun3d_flow.post()
        os.chdir(self.root_dir)

        return

    def initialize(self, scenario, bodies):
        """
        Changes the directory to ./`scenario.name`/Flow, then
        initializes the FUN3D flow (forward) solver.

        Parameters
        ----------
        scenario: :class:`~scenario.Scenario`
            The scenario that needs to be initialized
        bodies: :class:`~body.Body`
            list of FUNtoFEM bodies to either get new surface meshes from or to set the original mesh in

        Returns
        -------
        fail: int
            If the grid deformation failed, the intiialization will return 1
        """

        # Change directory to the directory associated with the scenario
        flow_dir = os.path.join(self.fun3d_dir, scenario.name, "Flow")
        os.chdir(flow_dir)

        self._forward_done = False

        # keep track of last successful step in case FUN3D exits early
        self._last_forward_step = 0

        if self.comm.rank == 0:
            print(
                f"Funtofem starting forward analysis on scenario {scenario.name}",
                flush=True,
            )

        if self._debug:
            print(
                f"Comm {self.comm.Get_rank()} check at the start of fun3d_interface:initialize."
            )

        # copy the *_body1.dat file for fun3d mesh morphing from the Fun3dAim folder to the scenario folder
        # if mesh morphing is online
        if self.model.flow is not None:
            morph_flag = self.model.flow.mesh_morph
            if morph_flag and self.comm.rank == 0:
                src = self.model.flow.mesh_morph_filepath
                dest = os.path.join(
                    self.root_dir, flow_dir, self.model.flow.mesh_morph_filename
                )
                print(
                    f"F2F scenario {scenario.name} copying mesh morph file to dest {dest}"
                )
                shutil.copy2(src, dest)

        # Do the steps to initialize FUN3D
        self.fun3d_flow.initialize_project(comm=self.comm)
        if self.forward_options is None:
            options = {}
        else:
            options = self.forward_options
        self.fun3d_flow.setOptions(kwargs=options)
        self.fun3d_flow.initialize_data()
        interface.design_initialize()
        self.fun3d_flow.initialize_grid()

        if self._debug:
            print(
                f"Comm {self.comm.Get_rank()} check after initialize_grid in fun3d_interface:initialize."
            )

        # Set the node locations based
        for ibody, body in enumerate(bodies, 1):
            aero_X = body.get_aero_nodes()
            aero_id = body.get_aero_node_ids()
            aero_nnodes = body.get_num_aero_nodes()

            if aero_nnodes > 0:
                fun3d_aero_X = aero_X if self.complex_mode else aero_X.astype(np.double)
                interface.design_push_body_mesh(
                    ibody, fun3d_aero_X, aero_id.astype(np.int64)
                )
                interface.design_push_body_name(ibody, body.name)
            else:
                interface.design_push_body_mesh(ibody, [], [])
                interface.design_push_body_name(ibody, body.name)

        # turn on mesh morphing with Fun3dAim if the Fun3dModel has it on
        if self.model.flow is not None:
            self.fun3d_flow.set_mesh_morph(self.model.flow.mesh_morph)
        elif self.external_mesh_morph:
            self.fun3d_flow.set_mesh_morph(True)

        bcont = self.fun3d_flow.initialize_solution()
        if bcont == 0:
            if self.comm.Get_rank() == 0:
                print("Negative volume returning fail")
            return 1

        # update FUNtoFEM xA0 coords from FUN3D if doing mesh morphing
        _update_aero_coords = False
        if self.model.flow is not None:
            _update_aero_coords = self.model.flow.mesh_morph
        else:
            _update_aero_coords = self.external_mesh_morph

        # update the aero coordinates in FUNtoFEM after mesh morphing
        if _update_aero_coords:
            for ibody, body in enumerate(bodies, 1):
                aero_X = body.get_aero_nodes()
                aero_nnodes = body.get_num_aero_nodes()

                if aero_nnodes > 0:
                    x, y, z = interface.extract_surface(aero_nnodes, body=ibody)

                    aero_X[0::3] = x[:]
                    aero_X[1::3] = y[:]
                    aero_X[2::3] = z[:]

        return 0

    def set_functions(self, scenario, bodies):
        """
        Set the function definitions into FUN3D using the design interface.
        Since FUNtoFEM only allows single discipline functions, the FUN3D composite
        function is the same as the component.

        Parameters
        ----------
        scenario: :class:`~scenario.Scenario`
            The scenario. Contains the function list
        bodies: :class:`~body.Body`
            list of FUNtoFEM bodies
        """

        # check if any aerodynamic functions
        any_aerodynamic = any(
            [func.analysis_type == "aerodynamic" for func in scenario.functions]
        )

        ct = 0
        for function in scenario.adjoint_functions:
            ct += 1
            unsteady = not (scenario.steady)
            if function.analysis_type != "aerodynamic":
                start = 1
                stop = 1

                if ct == 1 and scenario.early_stopping and any_aerodynamic:
                    raise AssertionError(
                        "Need to register an aerodynamic function first otherwise the Adjoint early stopping criterion fails"
                    )
            else:
                start = 1 if function.start is None else function.start
                if unsteady:
                    # default aero function to include all time steps for the unsteady case
                    stop = scenario.steps if function.stop is None else function.stop
                else:
                    stop = 1 if function.stop is None else function.stop

            ftype = -1 if function.averaging else 1

            interface.design_push_composite_func(
                function.id,
                1,
                start,
                stop,
                1.0,
                0.0,
                1.0,
                function.value,
                ftype,
                100.0,
                -100.0,
            )

            if function.body == -1:
                boundary = 0
            else:
                boundary = bodies[function.body].boundary

            # The funtofem function in FUN3D acts as any adjoint function
            # that isn't dependent on FUN3D variables
            name = (
                function.name if function.analysis_type == "aerodynamic" else "funtofem"
            )

            interface.design_push_component_func(
                function.id, 1, boundary, name, function.value, 1.0, 0.0, 1.0
            )

        return

    def set_variables(self, scenario, bodies):
        """
        Set the aerodynamic variable definitions into FUN3D using the design interface.
        FUN3D expects 6 global variables (Mach number, AOA, yaw, etc.) that are stored in the scenario.
        It also expects a set of rigid motion variables for each body that are stored in the body.
        If the body has been specific as *motion_driver(i)='funtofem'*, the rigid motion variables will
        not affect the body's movement but must be passed regardless.

        Parameters
        ----------
        scenario: :class:`~scenario.Scenario`
            The scenario. Contains the global aerodynamic list
        bodies: :class:`~body.Body`
            list of FUNtoFEM bodies. Bodies contains unused but necessary rigid motion variables
        """

        interface.design_set_design(len(bodies), scenario.count_adjoint_functions())

        # push the global aerodynamic variables to fun3d
        for var in scenario.variables["aerodynamic"]:
            if var.id <= 6:
                interface.design_push_global_var(
                    var.id, var.active, var.value, var.lower, var.upper
                )
            elif "dynamic pressure" == var.name.lower():
                scenario.qinf = var.value
            elif "thermal scale" == var.name.lower():
                self.thermal_scale = var.value

        # push the push the shape and rigid motion variables
        for ibody, body in enumerate(bodies, 1):
            num = len(body.variables["shape"]) if "shape" in body.variables else 1
            interface.design_set_body(ibody, body.parameterization, num)
            if "shape" in body.variables:
                for var in body.variables["shape"]:
                    interface.design_push_body_shape_var(
                        ibody, var.id, var.active, var.value, var.lower, var.upper
                    )

            for var in body.variables["rigid_motion"]:
                interface.design_push_body_rigid_var(
                    ibody, var.id, var.name, var.active, var.value, var.lower, var.upper
                )

        return

    def get_functions(self, scenario, bodies):
        """
        Populate the scenario with the aerodynamic function values.

        Parameters
        ----------
        scenario: :class:`~scenario.Scenario`
            The scenario
        bodies: :class:`~body.Body`
            list of FUNtoFEM bodies
        """
        for function in scenario.functions:
            if function.analysis_type == "aerodynamic":
                # the [6] index returns the value
                val = 0.0
                if self.comm.Get_rank() == 0:
                    val = interface.design_pull_composite_func(function.id)[6]
                function.value = self.comm.bcast(val, root=0)

        return

    def get_function_gradients(self, scenario, bodies):
        """
        Populates the FUNtoFEM model with derivatives w.r.t. aerodynamic variables

        Parameters
        ----------
        scenario: :class:`~scenario.Scenario`
            The scenario. Contains the global aerodynamic list
        bodies: :class:`~body.Body`
            list of FUNtoFEM bodies. Bodies contains unused but necessary rigid motion variables
        """

        for ifunc, function in enumerate(scenario.functions):
            if function.adjoint:
                for var in scenario.get_active_variables():
                    if var.id <= 6:
                        deriv = interface.design_pull_global_derivative(
                            function.id, var.id
                        )
                    elif var.name.lower() == "dynamic pressure":
                        deriv = self.comm.reduce(self.dFdqinf[ifunc])

                    # if abs(deriv) > 1e10:  # for adjoint divergence
                    #    raise RuntimeError(
                    #        f"Funtofem: FUN3D adjoint likely diverged and produced a very large derivative for {function.name} {var.name}"
                    #    )
                    # function.set_gradient_component(var, deriv)
                    function.add_gradient_component(var, deriv)

        return scenario, bodies

    def get_coordinate_derivatives(self, scenario, bodies, step):
        """
        Adds FUN3D's contribution to the aerodynamic surface coordinate derivatives.
        This is just the grid adjoint variable, $\lambda_G$.

        Parameters
        ----------
        scenario: :class:`~scenario.Scenario`
            The scenario.
        bodies: :class:`~body.Body`
            list of FUNtoFEM bodies.
        step: int
            the time step number
        """

        nfunctions = scenario.count_adjoint_functions()
        adjoint_map = scenario.adjoint_map
        for ibody, body in enumerate(bodies, 1):
            aero_nnodes = body.get_num_aero_nodes()

            if aero_nnodes > 0 and step > 0:
                # Aero solver contribution = dGdxa0^T psi_G
                # dx, dy, dz are the x, y, and z components of dG/dxA0
                (
                    dGdxa0_x,
                    dGdxa0_y,
                    dGdxa0_z,
                ) = self.fun3d_adjoint.extract_grid_coord_adjoint_product(
                    aero_nnodes, nfunctions, body=ibody
                )
                aero_shape_term = body.get_aero_coordinate_derivatives(scenario)
                for ifunc in range(nfunctions):
                    ifull = adjoint_map[ifunc]
                    aero_shape_term[0::3, ifull] += (
                        dGdxa0_x[:, ifunc] * scenario.flow_dt
                    )
                    aero_shape_term[1::3, ifull] += (
                        dGdxa0_y[:, ifunc] * scenario.flow_dt
                    )
                    aero_shape_term[2::3, ifull] += (
                        dGdxa0_z[:, ifunc] * scenario.flow_dt
                    )

        return

    def uncoupled_iterate(self, scenario, bodies, step):
        """
        Flow solver uncoupled iterations for aerothermal and aerothermoelastic analysis to
        get a decent flow solution before perturbing with coupling.

        Parameters
        ----------
        scenario: :class:`~scenario.Scenario`
            The scenario
        bodies: :class:`~body.Body`
            list of FUNtoFEM bodies.
        step: int
            the time step number
        """

        # Take a step in FUN3D
        self.comm.Barrier()
        bcont = self.fun3d_flow.iterate()
        if bcont == 0:
            if self.comm.Get_rank() == 0:
                print("Negative volume returning fail")
            fail = 1
            os.chdir(self.root_dir)
            return fail

        return 0

    def iterate(self, scenario, bodies, step):
        """
        Forward iteration of FUN3D.
        For the aeroelastic cases, these steps are:

        #. Get the mesh movement - the bodies' surface displacements and rigid rotations.
        #. Step forward in the grid deformationa and flow solver.
        #. Set the aerodynamic forces into the body data types

        Parameters
        ----------
        scenario: :class:`~scenario.Scenario`
            The scenario
        bodies: :class:`~body.Body`
            list of FUNtoFEM bodies.
        step: int
            the time step number
        """

        # update last succesful FUN3D step
        self._last_forward_step = step

        # Deform aerodynamic mesh
        for ibody, body in enumerate(bodies, 1):
            aero_disps = body.get_aero_disps(
                scenario, time_index=step, add_dxa0=self._coord_test_override
            )
            aero_nnodes = body.get_num_aero_nodes()
            deform = "deform" in body.motion_type
            if deform and aero_disps is not None and aero_nnodes > 0:
                dx = np.asfortranarray(aero_disps[0::3])
                dy = np.asfortranarray(aero_disps[1::3])
                dz = np.asfortranarray(aero_disps[2::3])
                dx = dx if self.complex_mode else dx.astype(np.double)
                dy = dy if self.complex_mode else dy.astype(np.double)
                dz = dz if self.complex_mode else dz.astype(np.double)
                self.fun3d_flow.input_deformation(dx, dy, dz, body=ibody)

            # if "rigid" in body.motion_type and body.transfer is not None:
            #     transform = np.asfortranarray(body.rigid_transform)
            #     self.fun3d_flow.input_rigid_transform(transform, body=ibody)

            aero_temps = body.get_aero_temps(scenario, time_index=step)
            if aero_temps is not None and aero_nnodes > 0:
                # Nondimensionalize by freestream temperature
                temps = np.asfortranarray(aero_temps[:]) / scenario.T_inf
                temps = temps if self.complex_mode else temps.astype(np.double)
                self.fun3d_flow.input_wall_temperature(temps, body=ibody)

            if self._debug:
                struct_disps = body.get_struct_disps(scenario, time_index=step - 1)
                struct_loads = body.get_struct_loads(scenario, time_index=step - 1)
                print(f"========================================")
                print(f"Inside fun3d_interface:iterate, step: {step}")
                if struct_loads is not None:
                    print(f"norm of real struct_loads: {real_norm(struct_loads)}")
                    print(f"norm of imag struct_loads: {imag_norm(struct_loads)}")
                if struct_disps is not None:
                    print(f"norm of real struct_disps: {real_norm(struct_disps)}")
                    print(f"norm of imag struct_disps: {imag_norm(struct_disps)}")
                if aero_disps is not None:
                    print(f"norm of real aero_disps: {real_norm(aero_disps)}")
                    print(f"norm of imaginary aero_disps: {imag_norm(aero_disps)}")
                print(f"========================================\n", flush=True)

        # Take a step in FUN3D
        self.comm.Barrier()
        bcont = self.fun3d_flow.iterate()
        if bcont == 0:
            if self.comm.Get_rank() == 0:
                print("Negative volume returning fail")
            fail = 1
            os.chdir(self.root_dir)
            return fail

        for ibody, body in enumerate(bodies, 1):
            # Compute the aerodynamic nodes on the body
            aero_loads = body.get_aero_loads(scenario, time_index=step)
            aero_nnodes = body.get_num_aero_nodes()
            if aero_loads is not None and aero_nnodes > 0:
                fx, fy, fz = self.fun3d_flow.extract_forces(aero_nnodes, body=ibody)

                # Set the dimensional values of the forces
                aero_loads[0::3] = scenario.qinf * fx[:]
                aero_loads[1::3] = scenario.qinf * fy[:]
                aero_loads[2::3] = scenario.qinf * fz[:]

            if self._debug:
                print(f"========================================")
                print(f"Inside fun3d_interface:iterate, after iterate, step: {step}")
                if aero_loads is not None:
                    print(f"norm of real aero_loads: {real_norm(aero_loads)}")
                    print(f"norm of imaginary aero_loads: {imag_norm(aero_loads)}")
                print(f"========================================\n", flush=True)

            # Compute the heat flux on the body
            # FUN3D is nondimensional, it doesn't output a heat flux (which can't be scaled linearly).
            # Instead, FUN3D can directly output a temperature gradient at the wall. We then compute
            # the heat flux manually by calculating viscosity based on aero temps to get thermal conductivity,
            # and then take the product of thermal conductivity and area-weighted temperature gradient.
            heat_flux = body.get_aero_heat_flux(scenario, time_index=step)

            if heat_flux is not None and aero_nnodes > 0:
                # Extract the area-weighted temperature gradient normal to the wall (along the unit norm)
                dTdn = self.fun3d_flow.extract_cqa(aero_nnodes, body=ibody)

                dTdn_dim = dTdn * scenario.T_inf

                aero_temps = body.get_aero_temps(scenario)
                k_dim = scenario.get_thermal_conduct(aero_temps)

                # actually a heating rate integral(heat_flux) over the area
                heat_flux[:] = dTdn_dim[:] * k_dim[:]

        return 0

    def post(self, scenario, bodies):
        """
        Calls FUN3D post to save history files, deallocate memory etc.
        Then moves back to the problem's root directory

        Parameters
        ----------
        scenario: :class:`~scenario.Scenario`
            The scenario
        bodies: :class:`~body.Body`
            list of FUNtoFEM bodies.
        first_pass: bool
            Set to true during instantiation
        """

        # report warning if flow residual too large
        resid = self.get_forward_residual(
            step=self._last_forward_step, all=True
        )  # step=scenario.steps
        if self.comm.rank == 0:
            print(f"Forward residuals = {resid}")
        self._forward_done = True
        self._forward_resid = resid

        self.fun3d_flow.post()
        os.chdir(self.root_dir)

        scalar_resid = abs(np.linalg.norm(resid).real)
        if self.comm.rank == 0:
            print(
                f"scalar forward resid in post scenario {scenario.name} = {scalar_resid}",
                flush=True,
            )

        # throw a runtime error if adjoint didn't converge sufficiently
        if scalar_resid > self.forward_min_tolerance:
            raise RuntimeError(
                f"Funtofem/Fun3dInterface: fun3d forward flow residual = {resid} > {self.forward_tolerance:.2e}, is too large..."
            )
        return

    def initialize_adjoint(self, scenario, bodies):
        """
        Changes the directory to ./`scenario.name`/Adjoint, then
        initializes the FUN3D adjoint solver.

        Parameters
        ----------
        scenario: :class:`~scenario.Scenario`
            The scenario that needs to be initialized
        bodies: :class:`~body.Body`
            list of FUNtoFEM bodies to either get surface meshes from

        Returns
        -------
        fail: int
            If the grid deformation failed, the intiialization will return 1
        """

        adjoint_dir = os.path.join(self.fun3d_dir, scenario.name, "Adjoint")
        os.chdir(adjoint_dir)

        # keep track of last succesful adjoint step
        self._last_adjoint_step = 0
        self._adjoint_done = False

        if self.comm.rank == 0:
            print(
                f"Funtofem starting adjoint analysis of scenario {scenario.name}",
                flush=True,
            )

        # copy the *_body1.dat file for fun3d mesh morphing from the Fun3dAim folder to the scenario folder
        # if mesh morphing is online
        if self.model.flow is not None:
            morph_flag = self.model.flow.mesh_morph
            if morph_flag and self.comm.rank == 0:
                src = self.model.flow.mesh_morph_filepath
                dest = os.path.join(
                    self.root_dir, adjoint_dir, self.model.flow.mesh_morph_filename
                )
                shutil.copy2(src, dest)

        if scenario.steady:
            # Initialize FUN3D adjoint - special order for static adjoint
            if self.adjoint_options is None:
                options = {"getgrad": True}
            else:
                options = self.adjoint_options

            self.fun3d_adjoint.initialize_project(comm=self.comm)
            self.fun3d_adjoint.setOptions(kwargs=options)
            self.fun3d_adjoint.initialize_data()
            interface.design_initialize()
            for ibody, body in enumerate(bodies, 1):
                aero_X = body.get_aero_nodes()
                aero_id = body.get_aero_node_ids()
                aero_nnodes = body.get_num_aero_nodes()
                if aero_nnodes > 0:
                    fun3d_aero_X = (
                        aero_X if self.complex_mode else aero_X.astype(np.double)
                    )
                    interface.design_push_body_mesh(
                        ibody, fun3d_aero_X, aero_id.astype(np.int64)
                    )
                    interface.design_push_body_name(ibody, body.name)
                else:
                    interface.design_push_body_mesh(ibody, [], [])
                    interface.design_push_body_name(ibody, body.name)

            self.fun3d_adjoint.initialize_grid()
            self.fun3d_adjoint.set_up_moving_body()
            self.fun3d_adjoint.initialize_funtofem_adjoint()

            # turn on mesh morphing with Fun3dAim if the Fun3dModel has it on
            if self.model.flow is not None:
                self.fun3d_adjoint.set_mesh_morph(self.model.flow.mesh_morph)
            elif self.external_mesh_morph:
                self.fun3d_adjoint.set_mesh_morph(True)

            # set the funtofem coupling frequency
            self.fun3d_adjoint.set_coupling_frequency(scenario.coupling_frequency)

            # Deform the aero mesh before finishing FUN3D initialization
            for ibody, body in enumerate(bodies, 1):
                aero_disps = body.get_aero_disps(
                    scenario, add_dxa0=self._coord_test_override
                )
                aero_nnodes = body.get_num_aero_nodes()
                if aero_disps is not None and aero_nnodes > 0:
                    dx = np.asfortranarray(aero_disps[0::3])
                    dy = np.asfortranarray(aero_disps[1::3])
                    dz = np.asfortranarray(aero_disps[2::3])
                    dx = dx if self.complex_mode else dx.astype(np.double)
                    dy = dy if self.complex_mode else dy.astype(np.double)
                    dz = dz if self.complex_mode else dz.astype(np.double)
                    self.fun3d_adjoint.input_deformation(dx, dy, dz, body=ibody)

                # shouldn't we set a time step here for the aerothermal derivatives?
                aero_temps = body.get_aero_temps(scenario)
                if body.thermal_transfer is not None:
                    # Nondimensionalize by freestream temperature
                    temps = np.asfortranarray(aero_temps[:]) / scenario.T_inf
                    temps = temps if self.complex_mode else temps.astype(np.double)
                    self.fun3d_adjoint.input_wall_temperature(temps, body=ibody)

            self.fun3d_adjoint.initialize_solution()
        else:
            if self.adjoint_options is None:
                options = {"timedep_adj_frozen": True}
            else:
                options = self.adjoint_options

            self.fun3d_adjoint.initialize_project(comm=self.comm)
            self.fun3d_adjoint.setOptions(kwargs=options)
            self.fun3d_adjoint.initialize_data()
            interface.design_initialize()
            for ibody, body in enumerate(bodies, 1):
                aero_X = body.get_aero_nodes()
                aero_id = body.get_aero_node_ids()
                aero_nnodes = body.get_num_aero_nodes()
                if aero_nnodes > 0:
                    fun3d_aero_X = (
                        aero_X if self.complex_mode else aero_X.astype(np.double)
                    )
                    interface.design_push_body_mesh(
                        ibody, fun3d_aero_X, aero_id.astype(np.int64)
                    )
                    interface.design_push_body_name(ibody, body.name)
                else:
                    interface.design_push_body_mesh(ibody, [], [])
                    interface.design_push_body_name(ibody, body.name)

            self.fun3d_adjoint.initialize_grid()

            # turn on mesh morphing with Fun3dAim if the Fun3dModel has it on
            if self.model.flow is not None:
                self.fun3d_adjoint.set_mesh_morph(self.model.flow.mesh_morph)
            elif self.external_mesh_morph:
                self.fun3d_adjoint.set_mesh_morph(True)

            self.fun3d_adjoint.initialize_solution()

        self.dFdqinf = np.zeros(len(scenario.functions), dtype=TransferScheme.dtype)
        self.dHdq = np.zeros(len(scenario.functions), dtype=TransferScheme.dtype)

        return 0

    def iterate_adjoint(self, scenario, bodies, step):
        """
        Adjoint iteration of FUN3D.
        For the aeroelastic cases, these steps are:

        #. Get the force adjoint from the body data structures
        #. Step in the flow and grid adjoint solvers
        #. Set the grid adjoint into the body data structures

        Parameters
        ----------
        scenario: :class:`~scenario.Scenario`
            The scenario
        bodies: :class:`~body.Body`
            list of FUNtoFEM bodies.
        step: int
            the forward time step number
        """

        fail = 0
        rstep = scenario.steps - step + 1
        if scenario.steady:
            rstep = step

        # update the last successful adjoint step in case FUN3D exits early
        # self._last_adjoint_step = step

        nfuncs = scenario.count_adjoint_functions()
        for ibody, body in enumerate(bodies, 1):
            # Get the adjoint Jacobian product for the aerodynamic loads
            aero_loads_ajp = body.get_aero_loads_ajp(scenario)
            aero_nnodes = body.get_num_aero_nodes()
            if aero_loads_ajp is not None and aero_nnodes > 0:
                aero_nnodes = body.get_num_aero_nodes()
                psi_F = -aero_loads_ajp

                dtype = TransferScheme.dtype
                lam_x = np.zeros((aero_nnodes, nfuncs), dtype=dtype)
                lam_y = np.zeros((aero_nnodes, nfuncs), dtype=dtype)
                lam_z = np.zeros((aero_nnodes, nfuncs), dtype=dtype)

                for func in range(nfuncs):
                    lam_x[:, func] = (
                        scenario.qinf * psi_F[0::3, func] / scenario.flow_dt
                    )
                    lam_y[:, func] = (
                        scenario.qinf * psi_F[1::3, func] / scenario.flow_dt
                    )
                    lam_z[:, func] = (
                        scenario.qinf * psi_F[2::3, func] / scenario.flow_dt
                    )

                    if self._debug:
                        print(f"========================================")
                        print(f"Inside fun3d_interface:iterate_adjoint, step: {step}")
                        print(f"func: {func}")
                        print(
                            f"norm of real psi_F: {real_norm(lam_x[:, func])}, {real_norm(lam_y[:, func])}, {real_norm(lam_z[:, func])}"
                        )
                        print(
                            f"norm of imaginary psi_F: {imag_norm(lam_x[:, func])}, {imag_norm(lam_y[:, func])}, {imag_norm(lam_z[:, func])}"
                        )
                        print(f"========================================\n", flush=True)

                if not self.complex_mode:
                    lam_x = lam_x.astype(np.double)
                    lam_y = lam_y.astype(np.double)
                    lam_z = lam_z.astype(np.double)

                lam_x = np.asfortranarray(lam_x)
                lam_y = np.asfortranarray(lam_y)
                lam_z = np.asfortranarray(lam_z)

                if self.comm.rank == 0:
                    print(f"input force adjoint step {rstep}", flush=True)
                self.fun3d_adjoint.input_force_adjoint(lam_x, lam_y, lam_z, body=ibody)

                # Get the aero loads
                aero_loads = body.get_aero_loads(scenario, time_index=step)

                # Add the contributions to the derivative of the dynamic pressure
                for func in range(nfuncs):
                    # get contribution to dynamic pressure derivative
                    if scenario.steady and ibody == 1:
                        self.dFdqinf[func] = 0.0
                    if step > 0:
                        self.dFdqinf[func] -= (
                            np.dot(aero_loads, psi_F[:, func]) / scenario.qinf
                        )
                    if self._debug:
                        print(f"========================================")
                        print(
                            f"Inside fun3d_interface:iterate_adjoint after dFdqinf contribution, step: {step}"
                        )
                        print(f"func: {func}")
                        if self.dFdqinf[func] is not None:
                            print(
                                f"norm of real dFdqinf: {real_norm(self.dFdqinf[func])}"
                            )
                            print(
                                f"norm of imaginary dFdqinf: {imag_norm(self.dFdqinf[func])}"
                            )
                        else:
                            print(f"dFdqinf[func] is NoneType")
                        print(f"========================================\n", flush=True)

            # Get the adjoint Jacobian products for the aero heat flux
            aero_flux_ajp = body.get_aero_heat_flux_ajp(scenario)
            aero_nnodes = body.get_num_aero_nodes()
            aero_flux = body.get_aero_heat_flux(scenario, time_index=step)
            aero_temps = body.get_aero_temps(scenario, time_index=step)

            if aero_flux_ajp is not None and aero_nnodes > 0:
                # Solve the aero heat flux integration adjoint
                # dH/dhA^{T} * psi_H = - dQ/dhA^{T} * psi_Q = - aero_flux_ajp
                psi_H = -aero_flux_ajp

                # new viscosity law effect
                k_dim = scenario.get_thermal_conduct(aero_temps)

                dtype = TransferScheme.dtype
                lam = np.zeros((aero_nnodes, nfuncs), dtype=dtype)

                scale = scenario.T_inf / scenario.flow_dt

                for func in range(nfuncs):
                    lam[:, func] = scale * psi_H[:, func] * k_dim[:]

                if not self.complex_mode:
                    lam = lam.astype(np.double)

                lam = np.asfortranarray(lam)

                self.fun3d_adjoint.input_cqa_adjoint(lam, body=ibody)

                for func in range(nfuncs):
                    if scenario.steady and ibody == 1:
                        self.dHdq[func] = 0.0
                    if step > 0:
                        self.dHdq[func] -= (
                            np.dot(aero_flux, psi_H[:, func]) / self.thermal_scale
                        )

                    if self._debug:  # and self.comm.rank == 0
                        print(f"========================================")
                        print(
                            f"Inside fun3d_interface:iterate_adjoint after input cqa adjoint, step: {step}"
                        )
                        print(f"func: {func}")
                        if psi_H is not None:
                            print(
                                f"norm of real psi_H (heat flux adjoint): {real_norm(psi_H)}"
                            )
                            print(
                                f"norm of imaginary psi_H (heat flux adjoint): {imag_norm(psi_H)}"
                            )
                        else:
                            print(f"psi_H is None")
                        if lam is not None:
                            np.set_printoptions(threshold=sys.maxsize)
                            print(f"norm of real lam (thermal): {real_norm(lam)}")
                            print(f"norm of imaginary lam (thermal): {imag_norm(lam)}")
                            print(f"lam = {lam}")
                        else:
                            print(f"lam is None")
                        print(f"========================================\n", flush=True)

            # if "rigid" in body.motion_type:
            #     self.fun3d_adjoint.input_rigid_transform(
            #         body.rigid_transform, body=ibody
            #     )

        # Update the aerodynamic and grid adjoint variables (Note: step starts at 1
        # in FUN3D)
        if self.comm.rank == 0:
            print(f"iterate fun3d adjoint step {rstep}", flush=True)
        for i_coupled in range(1, scenario.coupling_frequency + 1):
            adj_step = scenario.coupling_frequency * (rstep - 1) + i_coupled
            self.fun3d_adjoint.iterate(adj_step)
            self._last_adjoint_step = adj_step

        for ibody, body in enumerate(bodies, 1):
            # Extract aero_disps_ajp = dG/du_A^T psi_G from FUN3D
            aero_disps_ajp = body.get_aero_disps_ajp(scenario)
            aero_nnodes = body.get_num_aero_nodes()
            if aero_disps_ajp is not None and aero_nnodes > 0:
                if self.comm.rank == 0:
                    print(f"extract grid adjoint product step {rstep}", flush=True)
                lam_x, lam_y, lam_z = self.fun3d_adjoint.extract_grid_adjoint_product(
                    aero_nnodes, nfuncs, body=ibody
                )

                for func in range(nfuncs):
                    aero_disps_ajp[0::3, func] = lam_x[:, func] * scenario.flow_dt
                    aero_disps_ajp[1::3, func] = lam_y[:, func] * scenario.flow_dt
                    aero_disps_ajp[2::3, func] = lam_z[:, func] * scenario.flow_dt

                    if self._debug:
                        print(f"========================================")
                        print(f"Inside fun3d_interface:iterate_adjoint, step: {step}")
                        print(f"func: {func}")
                        print(
                            f"norm of real psi_D: {real_norm(lam_x[:, func])}, {real_norm(lam_y[:, func])}, {real_norm(lam_z[:, func])}"
                        )
                        print(
                            f"norm of imaginary psi_D: {imag_norm(lam_x[:, func])}, {imag_norm(lam_y[:, func])}, {imag_norm(lam_z[:, func])}"
                        )
                        print(f"========================================\n", flush=True)

            # Extract aero_temps_ajp = dA/dt_A^{T} * psi_A from FUN3D
            aero_temps_ajp = body.get_aero_temps_ajp(scenario)
            aero_nnodes = body.get_num_aero_nodes()

            if aero_temps_ajp is not None and aero_nnodes > 0:
                # additional terms
                dkdtA = scenario.get_thermal_conduct_deriv(aero_temps)

                lam_t = self.fun3d_adjoint.extract_thermal_adjoint_product(
                    aero_nnodes, nfuncs, body=ibody
                )

                scale = scenario.flow_dt / scenario.T_inf
                for func in range(nfuncs):
                    aero_temps_ajp[:, func] = scale * lam_t[:, func]

                    # contribution from viscosity in adjoint path
                    aero_temps_ajp[:, func] += (
                        scenario.flow_dt
                        * aero_flux_ajp[:, func]
                        * (aero_flux[:] / k_dim[:])
                        * dkdtA[:]
                    )

                    if self._debug:  # and self.comm.rank == 0
                        print(f"========================================")
                        print(f"Inside fun3d_interface:iterate_adjoint, step: {step}")
                        print(f"func: {func}")
                        print(
                            f"norm of real psi_T (temps): {real_norm(lam_t[:, func])}"
                        )
                        print(
                            f"norm of imaginary psi_T (temps): {imag_norm(lam_t[:, func])}"
                        )
                        print(f"========================================\n", flush=True)

            # if "rigid" in body.motion_type:
            #     body.dGdT = (
            #         self.fun3d_adjoint.extract_rigid_adjoint_product(nfuncs)
            #         * scenario.flow_dt
            #     )

        if self.comm.rank == 0:
            print(f"complete f2f adjoint iteration step {rstep}", flush=True)
        return fail

    def post_adjoint(self, scenario, bodies):
        """
        Calls post fo the adjoint solver in FUN3D.
        Then moves back to the problem's root directory

        Parameters
        ----------
        scenario: :class:`~scenario.Scenario`
            The scenario
        bodies: :class:`~body.Body`
            list of FUNtoFEM bodies.
        """

        # report warning if flow residual too large
        resid = self.get_adjoint_residual(
            step=self._last_adjoint_step, outer=False, all=True
        )
        if self.comm.rank == 0:
            print(f"Adjoint residuals = {resid}")
        self._adjoint_done = True
        self._adjoint_resid = resid

        # solve the initial condition adjoint
        self.fun3d_adjoint.post()
        os.chdir(self.root_dir)

        scalar_resid = abs(np.linalg.norm(resid).real)
        if self.comm.rank == 0:
            print(
                f"scalar resid in adjoint post scenario {scenario.name} = {scalar_resid}",
                flush=True,
            )

        # throw a runtime error if adjoint didn't converge sufficiently
        if abs(np.linalg.norm(resid).real) > self.adjoint_min_tolerance:
            raise RuntimeError(
                f"Funtofem/Fun3dInterface: fun3d forward adjoint residual = {resid} > {self.adjoint_tolerance:.2e}, is too large..."
            )
        return

    def get_forward_residual(self, step=0, all=False):
        """
        Returns L2 norm of scalar residual norms for each flow state
        L2norm([R1,...,R6])

        Parameters
        ----------
        step: int
            the time step number
        all: bool
            whether to return a list of all residuals or just a scalar
        """
        if not self._forward_done:
            residuals = self.fun3d_flow.get_flow_rms_residual(step)
        else:
            residuals = self._forward_resid

        if all:
            return residuals
        else:
            return np.linalg.norm(residuals)

    def get_adjoint_residual(self, step=0, outer=True, all=False):
        """
        Returns L2 norm of list of scalar adjoint residuals L2norm([R1,...,R6])

        Parameters
        ----------
        step: int
            the time step number
        outer : bool
            whether it corresponds to the outer coupled iteration or the inner flow adjoint iterations
        all: bool
            whether to return a list of all residuals or a scalar
        """
        if (
            outer
        ):  # just overwrite to the saved last adjoint step since we don't have the scenario data
            step = self._last_adjoint_step

        if not self._adjoint_done:
            residuals = self.fun3d_adjoint.get_flow_rms_residual(step)
        else:
            residuals = self._adjoint_resid

        if all:
            return residuals
        else:
            return np.linalg.norm(residuals)

    def set_states(self, scenario, bodies, step):
        """
        Loads the saved aerodynamic displacements and temperatures
        for the time dependent adjoint.

        Parameters
        ----------
        scenario: :class:`~scenario.Scenario`
            The scenario
        bodies: :class:`~body.Body`
            list of FUNtoFEM bodies.
        step: int
            the time step number
        """

        # Deform aerodynamic mesh
        for ibody, body in enumerate(bodies, 1):
            aero_disps = body.get_aero_disps(
                scenario, time_index=step, add_dxa0=self._coord_test_override
            )
            aero_nnodes = body.get_num_aero_nodes()
            deform = "deform" in body.motion_type
            if deform and aero_disps is not None and aero_nnodes > 0:
                dx = np.asfortranarray(aero_disps[0::3])
                dy = np.asfortranarray(aero_disps[1::3])
                dz = np.asfortranarray(aero_disps[2::3])
                if not self.complex_mode:
                    dx = dx.astype(np.double)
                    dy = dy.astype(np.double)
                    dz = dz.astype(np.double)
                self.fun3d_flow.input_deformation(dx, dy, dz, body=ibody)

            # if "rigid" in body.motion_type and body.transfer is not None:
            #     transform = np.asfortranarray(body.rigid_transform)
            #     self.fun3d_flow.input_rigid_transform(transform, body=ibody)

            aero_temps = body.get_aero_temps(scenario, time_index=step)
            if aero_temps is not None and aero_nnodes > 0:
                # Nondimensionalize by freestream temperature
                temps = np.asfortranarray(aero_temps[:]) / scenario.T_inf
                if not self.complex_mode:
                    temps = temps.astype(np.double)
                self.fun3d_flow.input_wall_temperature(temps, body=ibody)

        return

    def step_pre(self, scenario, bodies, step):
        self.fun3d_flow.step_pre(step)
        return 0

    def step_solver(self, scenario, bodies, step, fsi_subiter):
        """
        Forward iteration of FUN3D.
        For the aeroelastic cases, these steps are:

        #. Get the mesh movement - the bodies' surface displacements and rigid rotations.
        #. Step forward in the grid deformationa and flow solver.
        #. Set the aerodynamic forces into the body data types

        Parameters
        ----------
        scenario: :class:`~scenario.Scenario`
            The scenario
        bodies: :class:`~body.Body`
            list of FUNtoFEM bodies.
        step: int
            the time step number
        """

        # Deform aerodynamic mesh
        for ibody, body in enumerate(bodies, 1):
            if (
                "deform" in body.motion_type
                and body.aero_nnodes > 0
                and body.transfer is not None
            ):
                dx = np.asfortranarray(body.aero_disps[scenario.id][0::3])
                dy = np.asfortranarray(body.aero_disps[scenario.id][1::3])
                dz = np.asfortranarray(body.aero_disps[scenario.id][2::3])
                self.fun3d_flow.input_deformation(dx, dy, dz, body=ibody)
            if "rigid" in body.motion_type and body.transfer is not None:
                self.fun3d_flow.input_rigid_transform(body.rigid_transform, body=ibody)
            if body.thermal_transfer is not None:
                temps = np.asfortranarray(body.aero_temps[:]) / scenario.T_inf
                self.fun3d_flow.input_wall_temperature(temps, body=ibody)

        # Take a step in FUN3D
        self.comm.Barrier()
        bcont = self.fun3d_flow.step_solver()
        if bcont == 0:
            if self.comm.Get_rank() == 0:
                print("Negative volume returning fail")
            fail = 1
            os.chdir(self.root_dir)
            return fail

        # Pull out the forces from FUN3D
        for ibody, body in enumerate(bodies, 1):
            if body.aero_nnodes > 0:
                if body.transfer is not None:
                    fx, fy, fz = self.fun3d_flow.extract_forces(
                        body.aero_nnodes, body=ibody
                    )
                    body.aero_loads = np.zeros(
                        3 * body.aero_nnodes, dtype=TransferScheme.dtype
                    )
                    body.aero_loads[scenario.id][0::3] = fx[:]
                    body.aero_loads[scenario.id][1::3] = fy[:]
                    body.aero_loads[scenario.id][2::3] = fz[:]

                if body.thermal_transfer is not None:
                    cqx, cqy, cqz, cq_mag = self.fun3d_flow.extract_cqa(
                        body.aero_nnodes, body=ibody
                    )
                    body.aero_heat_flux = np.zeros(
                        3 * body.aero_nnodes, dtype=TransferScheme.dtype
                    )
                    body.aero_heat_flux_mag = np.zeros(
                        body.aero_nnodes, dtype=TransferScheme.dtype
                    )
                    body.aero_heat_flux[0::3] = self.thermal_scale * cqx[:]
                    body.aero_heat_flux[1::3] = self.thermal_scale * cqy[:]
                    body.aero_heat_flux[2::3] = self.thermal_scale * cqz[:]
                    body.aero_heat_flux_mag[:] = self.thermal_scale * cq_mag[:]
        return 0

    def step_post(self, scenario, bodies, step):
        self.fun3d_flow.step_post(step)

        # save this steps forces for the adjoint
        self.force_hist[scenario.id][step] = {}
        for ibody, body in enumerate(bodies, 1):
            if body.transfer is not None:
                self.force_hist[scenario.id][step][ibody] = body.aero_loads.copy()

            if body.thermal_transfer is not None:
                self.heat_flux_hist[scenario.id][step][
                    ibody
                ] = body.aero_heat_flux.copy()
                self.heat_flux_mag_hist[scenario.id][step][
                    ibody
                ] = body.aero_heat_flux_mag.copy()
                self.aero_temps_hist[scenario.id][step][ibody] = body.aero_temps.copy()

        return 0

    @classmethod
    def copy_real_interface(cls, fun3d_interface):
        """
        copy used for derivative testing
        drivers.solvers.make_real_flow()
        """

        # unload and reload fun3d Flow, Adjoint as real versions
        os.environ["CMPLX_MODE"] = ""
        importlib.reload(sys.modules["fun3d.interface"])
        print(f"copy real interface", flush=True)
        return cls(
            comm=fun3d_interface.comm,
            model=fun3d_interface.model,
            fun3d_dir=fun3d_interface.fun3d_dir,
            auto_coords=fun3d_interface.auto_coords,
            coord_test_override=fun3d_interface._coord_test_override,
        )

    @classmethod
    def copy_complex_interface(cls, fun3d_interface):
        """
        copy used for derivative testing
        driver.solvers.make_complex_flow()
        """

        # unload and reload fun3d Flow, Adjoint as complex versions
        print(f"copy complex interface 1", flush=True)
        os.environ["CMPLX_MODE"] = "1"
        importlib.reload(sys.modules["fun3d.interface"])
        print(f"copy complex interface..", flush=True)
        return cls(
            comm=fun3d_interface.comm,
            model=fun3d_interface.model,
            complex_mode=True,
            fun3d_dir=fun3d_interface.fun3d_dir,
            auto_coords=fun3d_interface.auto_coords,
            coord_test_override=fun3d_interface._coord_test_override,
        )<|MERGE_RESOLUTION|>--- conflicted
+++ resolved
@@ -53,16 +53,11 @@
         auto_coords=True,
         coord_test_override=False,
         debug=False,
-<<<<<<< HEAD
         external_mesh_morph=False,
-        forward_tolerance=1e-6,
-        adjoint_tolerance=1e-6,
-=======
         forward_min_tolerance=1e-9,
         forward_stop_tolerance=1e-6,
         adjoint_min_tolerance=1e-8,
         adjoint_stop_tolerance=1e-6,
->>>>>>> fd03f7ef
     ):
         """
         The instantiation of the FUN3D interface class will populate the model with the aerodynamic surface
