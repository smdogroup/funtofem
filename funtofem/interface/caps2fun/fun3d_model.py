"""
Written by Sean Engelstad and Brian Burke, Georgia Tech SMDO Lab, 2024.
"""

__all__ = ["Fun3dModel"]

import pyCAPS, os
from .fun3d_aim import Fun3dAim
from .mesh_aim import MeshAim


class Fun3dModel:
    SURFACE_AIMS = ["egads", "aflr4"]
    VOLUME_AIMS = ["aflr3"]

    def __init__(
        self,
        fun3d_aim,
        mesh_aim: MeshAim,
        comm,
        project_name="fun3d_CAPS",
        root: int = 0,
    ):
        self._fun3d_aim = fun3d_aim
        self._mesh_aim = mesh_aim
        self._surface_aim = mesh_aim.surface_aim
        self._volume_aim = mesh_aim.volume_aim

        self.project_name = project_name
        self.comm = comm
        self.root = root
        self._variables = {}

        self.caps_problem = fun3d_aim.caps_problem

        self._set_project_names()

        self._shape_varnames = []
        self._aero_varnames = []
        self._setup = False

        return

    @classmethod
    def build(
        cls,
        csm_file,
        comm,
        project_name="fun3d_CAPS",
        problem_name: str = "capsFluid",
        volume_mesh="aflr3",
        surface_mesh="aflr4",
        mesh_morph=False,
        root: int = 0,
        verbosity=0,
    ):
        """
        Make a pyCAPS problem with the fun3dAIM and mesh AIMs on serial / root proc
        Parameters
        ---------------------------------
        csm_file : filepath
            Filename / full path of ESP/CAPS Constructive Solid Model or .CSM file.
        comm : MPI.COMM
            MPI communicator.
        project_name : str
            Name of the case that is passed to the flow side, e.g., what is used to name the FUN3D input files.
        problem_name : str
            CAPS problem name, internal name used to define the CAPS problem and determines the name of the directory
            that is created by CAPS to build the fluid mesh, geometry, sensitivity files, etc.
        mesh_morph : bool
            Turn mesh morphing on or off for use with shape variables that alter the fluid geometry
            (e.g., when using mesh deformation rather than remeshing).
        root : int
            The rank of the processor that will control this process.
        verbosity : int
            Parameter passed directly to pyCAPS to determine output level.
        """
        caps_problem = None
        if comm.rank == root:
            print(f"caps problem pre", flush=True)
            caps_problem = pyCAPS.Problem(
                problemName=problem_name, capsFile=csm_file, outLevel=verbosity
            )
            print(f"caps problem post", flush=True)
        fun3d_aim = Fun3dAim(caps_problem, comm, mesh_morph=mesh_morph, root=root)
<<<<<<< HEAD
        if comm.rank == root:
            print(f"__init__ Fun3dAim root", flush=True)
        aflr_aim = AflrAim(caps_problem, comm, root=root)
        if comm.rank == root:
            print(f"__init__ aflrAim root", flush=True)
=======
        mesh_aim = MeshAim(
            caps_problem,
            comm,
            volume_mesh=volume_mesh,
            surface_mesh=surface_mesh,
            root=root,
        )

>>>>>>> 7231ae12
        comm.Barrier()

        return cls(fun3d_aim, mesh_aim, comm, project_name, root=root)

    @property
    def root_proc(self) -> bool:
        return self.fun3d_aim.root_proc

    @property
    def fun3d_aim(self) -> Fun3dAim:
        return self._fun3d_aim

    @property
    def aflr_aim(self) -> MeshAim:
        """
        Leaving this here for backwards 'compatibility'.
        """
        return self.mesh_aim

    @property
    def mesh_aim(self) -> MeshAim:
        return self._mesh_aim

    @property
    def mesh_morph(self) -> bool:
        return self.fun3d_aim.mesh_morph

    @property
    def mesh_morph_filename(self):
        return self.fun3d_aim.mesh_morph_filename

    @property
    def mesh_morph_filepath(self):
        return self.fun3d_aim.mesh_morph_filepath

    def _set_project_names(self):
        """
        Set the project names into both aims for grid filenames.
        """
        if self.fun3d_aim.root_proc:
            self.fun3d_aim.aim.input.Proj_Name = self.project_name
        self.fun3d_aim._metadata["project_name"] = self.project_name
        if self.mesh_aim.root_proc:
            self.mesh_aim.surface_aim.aim.input.Proj_Name = self.project_name
            self.mesh_aim.volume_aim.aim.input.Proj_Name = self.project_name
        return

    def set_variables(self, shape_varnames, aero_varnames):
        """input list of ESP/CAPS shape variable names into fun3d aim design dict"""
        # add to the list of variable names
        self._shape_varnames += shape_varnames
        self._aero_varnames += aero_varnames
        # update the variables in the AIM
        self.fun3d_aim.set_variables(self._shape_varnames, self._aero_varnames)

    @property
    def is_setup(self) -> bool:
        """whether the fun3d model is setup"""
        return self._setup and len(self._shape_varnames) > 0

    def setup(self):
        """
        Setup the fun3d model before analysis.
        """
        self._link_aims()
        self.fun3d_aim.set_boundary_conditions()
        if self.mesh_aim._dictOptions is not None:
            self.mesh_aim._setDictOptions()
        self._set_grid_filename()
        self._setup = True
        return

    def _set_grid_filename(self):
        self.fun3d_aim.grid_file = os.path.join(
            self.mesh_aim.analysis_dir, "aflr3_0.lb8.ugrid"
        )
        # also set mapbc file
        self.fun3d_aim.mapbc_file = os.path.join(
            self.fun3d_aim.analysis_dir, "Flow", self.fun3d_aim.project_name + ".mapbc"
        )
        return

    def _link_aims(self):
        """link the fun3d to aflr aim"""
        self.mesh_aim.link_surface_mesh()
        if self.root_proc:
            self.fun3d_aim.aim.input["Mesh"].link(
                self.mesh_aim.volume_aim.aim.output["Volume_Mesh"]
            )
        return

    @property
    def geometry(self):
        return self.fun3d_aim.geometry<|MERGE_RESOLUTION|>--- conflicted
+++ resolved
@@ -83,13 +83,6 @@
             )
             print(f"caps problem post", flush=True)
         fun3d_aim = Fun3dAim(caps_problem, comm, mesh_morph=mesh_morph, root=root)
-<<<<<<< HEAD
-        if comm.rank == root:
-            print(f"__init__ Fun3dAim root", flush=True)
-        aflr_aim = AflrAim(caps_problem, comm, root=root)
-        if comm.rank == root:
-            print(f"__init__ aflrAim root", flush=True)
-=======
         mesh_aim = MeshAim(
             caps_problem,
             comm,
@@ -98,7 +91,6 @@
             root=root,
         )
 
->>>>>>> 7231ae12
         comm.Barrier()
 
         return cls(fun3d_aim, mesh_aim, comm, project_name, root=root)
