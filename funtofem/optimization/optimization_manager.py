#!/usr/bin/env python
"""
This file is part of the package FUNtoFEM for coupled aeroelastic simulation
and design optimization.

Copyright (C) 2015 Georgia Tech Research Corporation.
Additional copyright (C) 2015 Kevin Jacobson, Jan Kiviaho and Graeme Kennedy.
All rights reserved.

FUNtoFEM is licensed under the Apache License, Version 2.0 (the "License");
you may not use this software except in compliance with the License.
You may obtain a copy of the License at

   http://www.apache.org/licenses/LICENSE-2.0

Unless required by applicable law or agreed to in writing, software
distributed under the License is distributed on an "AS IS" BASIS,
WITHOUT WARRANTIES OR CONDITIONS OF ANY KIND, either express or implied.
See the License for the specific language governing permissions and
limitations under the License.
"""

__all__ = ["OptimizationManager"]

import os, numpy as np
import matplotlib.pyplot as plt
from matplotlib.ticker import MaxNLocator
import shutil


class OptimizationManager:
    """
    Manages the pyoptsparse opimization problems with funtofem drivers as well as oneway coupled tacs drivers
    Requires only a pre-built funtofem model and driver, coupled or oneway-coupled
    Performs a gatekeeper feature to prevent double-running the forward analysis
    """

    def __init__(
        self,
        driver,
        write_designs: bool = True,
        hot_start: bool = False,
        design_out_file=None,
        hot_start_file=None,
<<<<<<< HEAD
        debug=False,
=======
        debug: bool = False,
>>>>>>> 3dd97b13
    ):
        """
        Constructs the optimization manager class using a funtofem model and driver
        Parameters
        --------------
        driver : any driver object in funtofem
            coupled or oneway coupled driver, must have solve_forward and solve_adjoint methods
        write_designs: bool
            whether to write the design variable history at each iteration to a file
        hot_start: bool
            whether to reset the design history files in hot start (note this does not actually control the hot start itself, just an accompanying parameter)
        design_out_file: path or str
            path to the output file for writing design variable histories
        hot_start_file: path or str
            path to the hot start file which we copy and paste into the checkpoints folder from each design. The user can move this back to the main directory to restart from a previous iteration in case the optimization fails at some point.
        """
        # main attributes of the manager
        self.comm = driver.comm
        self.model = driver.model
        self.driver = driver
        self.design_out_file = design_out_file
        self.hot_start_file = hot_start_file
        self.debug = debug

        # optimization meta data
        self._iteration = 0
        self._x_dict = None
        self._funcs = None
        self._sens = None

        # initialize optimization object
        # self._initialize_optimization()

        # create a design folder to manage
        self.write_designs = write_designs
        if write_designs:
            self._design_folder = os.path.join(os.getcwd(), "design")
            if not (os.path.exists(self._design_folder)) and self.comm.rank == 0:
                os.mkdir(self._design_folder)
            self._checkpoints_folder = os.path.join(self._design_folder, "checkpoints")
            if not (os.path.exists(self._checkpoints_folder)) and self.comm.rank == 0:
                os.mkdir(self._checkpoints_folder)

            # make the design file handle
            write_str = "a" if hot_start else "w"
            if self.comm.rank == 0:
                self._design_hdl = open(
                    os.path.join(self._design_folder, f"{self.model.name}_design.txt"),
                    write_str,
                )

            # write an inital header for the design file
            if self.comm.rank == 0:
                if hot_start:
                    self._design_hdl.write(
                        "\nRestarting optimization with a hot start...\n"
                    )
                else:
                    self._design_hdl.write(
                        f"Starting new pyoptsparse optimization for the {self.model.name} model...\n"
                    )
                self._design_hdl.flush()

            # setup function history for optimization plots and the history file path
            self._func_history = {
                func.plot_name: []
                for func in self.model.get_functions(optim=True)
                if func._plot
            }
            self._history_file = os.path.join(
                self._design_folder, f"{self.model.name}_history.png"
            )

            # add all variables (for off-scenario variables to derivatives dict for each function) to analysis functions
            for func in self.model.get_functions():
                for var in self.model.get_variables():
                    func.derivatives[var] = 0.0

            # initialize funcs, sens in case of failure on first design iteration of hot start
            self._funcs = {
                func.full_name: 0.0 for func in self.model.get_functions(optim=True)
            }
            self._sens = {}
            for func in self.model.get_functions(optim=True):
                self._sens[func.full_name] = {}
                for var in self.model.get_variables():
                    self._sens[func.full_name][var.full_name] = 0.0

    def _gatekeeper(self, x_dict):
        """
        Gatekeeper function prevents double-running of the forward analysis during optimization
        Controls access to the complete forward and adjoint calls
        """

        # only if a new design run a complete analysis
        fail = False
        if not (x_dict == self._x_dict):
            # write the new design dict
            if self.comm.rank == 0 and self.write_designs:
                regular_dict = {key: float(x_dict[key]) for key in x_dict}
                self._design_hdl.write(f"New design = {regular_dict}\n")
                self._design_hdl.flush()

            # change the design
            self._x_dict = x_dict

            # run a complete analysis - both forward and adjoint
            self._run_complete_analysis()

            # check for nans in any of the function values values
            for func_key in self._funcs:
                c_sens = self._sens[func_key]
                if np.isnan(self._funcs[func_key]):
                    if self.comm.rank == 0:
                        print(
                            f"Warning: func {func_key} = {self._funcs[var_key]} and has a nan"
                        )
                    fail = True
                for var_key in c_sens:
                    if np.isnan(c_sens[var_key]):
                        if self.comm.rank == 0:
                            print(
                                f"Warning: d{func_key}/d{var_key} = {c_sens[var_key]} and has a nan"
                            )
                        fail = True
                if fail:
                    break

            # write the new function values
            if self.comm.rank == 0 and self.write_designs:
                self._design_hdl.write(f"Functions = {self._funcs}\n")
                self._design_hdl.flush()

            # only update design file if analysis didn't fail and give nans
            if self.design_out_file is not None and not (fail):
                self.model.write_design_variables_file(
                    self.comm, self.design_out_file, root=0
                )
            if not (fail):
                # also write the design to the checkpoints folder
                dvs_file = os.path.join(
                    self._checkpoints_folder, f"funtofem{self._iteration}.in"
                )
                self.model.write_design_variables_file(self.comm, dvs_file, root=0)
                func_file = os.path.join(
                    self._checkpoints_folder, f"funtofem{self._iteration}.out"
                )
                self.model.write_functions_file(
                    self.comm, func_file, full_precision=False, optim=True
                )
                # copy the hotstart file to the checkpoints folder
<<<<<<< HEAD
                if self.comm.rank == 0:
=======
                if self.hot_start_file is not None:
>>>>>>> 3dd97b13
                    src = self.hot_start_file
                    dest = os.path.join(
                        self._checkpoints_folder, f"hot_start{self._iteration}.hst"
                    )
                    shutil.copy(src, dest)
                self._iteration += 1

            # update and plot the current optimization history
            if self.write_designs and not (fail):
                for func in self.model.get_functions(optim=True):
                    if not func._plot:
                        continue
                    self._func_history[func.plot_name] += [func.value.real]
                self._plot_history()
        return fail

    def _run_complete_analysis(self):
        """
        run a complete forward and adjoint analysis for the given FUNtoFEM driver
        """

        # update the model design variables
        for var in self.model.get_variables():
            for var_key in self._x_dict:
                if var.full_name == var_key:
                    # assumes here that only pyoptsparse single variables (no var groups are made)
                    var.value = float(self._x_dict[var_key])

        # run forward and adjoint analysis on the driver
        self.driver.solve_forward()
        self.driver.solve_adjoint()

        # evaluate composite functions if not evaluated yet
        self.model.evaluate_composite_functions()

        # store the functions and sensitivities from the complete analysis
        self._funcs = {}
        self._sens = {}
        # get only functions with optim=True, set with func.optimize() method (can method cascade it)
        for func in self.model.get_functions(optim=True):
            self._funcs[func.full_name] = func.value.real
            self._sens[func.full_name] = {}
            for var in self.model.get_variables():
                self._sens[func.full_name][var.full_name] = func.get_gradient_component(
                    var
                ).real
        return

    def register_to_problem(self, opt_problem):
        """
        add funtofem model variables and functions to a pyoptsparse optimization problem
        """
        for var in self.model.get_variables():
            opt_problem.addVar(
                var.full_name,
                lower=var.lower,
                upper=var.upper,
                value=var.value,
                scale=var.scale,
            )

        for func in self.model.get_functions(optim=True):
            if func._objective:
                opt_problem.addObj(func.full_name, scale=func.scale)
            else:
                opt_problem.addCon(
                    func.full_name, lower=func.lower, upper=func.upper, scale=func.scale
                )

        return

    def eval_functions(self, x_dict):
        """
        obtain the functions dictionary for pyoptsparse
        """
<<<<<<< HEAD
        fail = False
        if not self.debug:
=======
        if not (self.debug):
>>>>>>> 3dd97b13
            try:
                self._gatekeeper(x_dict)
                fail = False
            except:
                fail = True
                print("warning: eval functions failure..")
<<<<<<< HEAD
        else:
            self._gatekeeper(x_dict)
=======
        else:  # debug
            self._gatekeeper(x_dict)
            fail = False
>>>>>>> 3dd97b13
        return self._funcs, fail

    def eval_gradients(self, x_dict, funcs):
        """
        obtain the sensitivity dictionary for pyoptsparse
        """
<<<<<<< HEAD
        fail = False
        if not self.debug:
=======
        if not (self.debug):
>>>>>>> 3dd97b13
            try:
                self._gatekeeper(x_dict)
                fail = False
            except:
                fail = True
<<<<<<< HEAD
        else:
            self._gatekeeper(x_dict)
=======
                print("warning: eval func gradients failure..")
        else:  # debug
            self._gatekeeper(x_dict)
            fail = False
>>>>>>> 3dd97b13
        return self._sens, fail

    def _plot_history(self):
        driver = self.driver
        model = self.model

        keys = list(self._func_history.keys())
        nkeys = len(keys)
        colors = plt.cm.jet(np.linspace(0, 1, nkeys))
        if driver.comm.rank == 0:
            func_keys = list(self._func_history.keys())
            num_iterations = len(self._func_history[func_keys[0]])
            iterations = [_ for _ in range(num_iterations)]
            plt.figure()

            ax = plt.subplot(111)
            ind = 0
            for func in model.get_functions(optim=True):
                if func.plot_name in func_keys:
                    yvec = np.array(self._func_history[func.plot_name])
                    if func._objective:
                        yvec *= func.scale
                    else:  # constraint
                        constr_bndry = 1.0
                        # take relative errors against constraint boundaries, lower upper
                        yfinal = yvec[-1]
                        err_lower = 1e5
                        err_upper = 1e5
                        if func.lower is not None:
                            # use abs error since could have div 0
                            err_lower = abs(yfinal - func.lower)
                        if func.upper is not None:
                            # use abs error since could have div 0
                            err_upper = abs(yfinal - func.upper)
                        if err_lower < err_upper:
                            constr_bndry = func.lower
                        else:
                            constr_bndry = func.upper
                        if constr_bndry == 0.0:
                            yvec = np.abs(yvec * func.scale)
                        else:
                            yvec = np.abs((yvec - constr_bndry) / constr_bndry)
                    # plot the function
                    ax.plot(
                        iterations,
                        yvec,
                        color=colors[ind],
                        linewidth=2,
                        label=func.plot_name,
                    )
                    ind += 1
            # put axis on rhs of plot
            box = ax.get_position()
            ax.set_position([box.x0, box.y0, box.width * 0.8, box.height])
            ax.legend(loc="center left", bbox_to_anchor=(1, 0.5))
            # set x-axis to integers only (since it represents iterations)
            ax.xaxis.set_major_locator(MaxNLocator(integer=True))
            plt.xlabel("iterations")
            plt.ylabel("func values")
            plt.yscale("log")
            plt.savefig(self._history_file, dpi=300)
            plt.close("all")<|MERGE_RESOLUTION|>--- conflicted
+++ resolved
@@ -42,11 +42,7 @@
         hot_start: bool = False,
         design_out_file=None,
         hot_start_file=None,
-<<<<<<< HEAD
-        debug=False,
-=======
         debug: bool = False,
->>>>>>> 3dd97b13
     ):
         """
         Constructs the optimization manager class using a funtofem model and driver
@@ -198,11 +194,7 @@
                     self.comm, func_file, full_precision=False, optim=True
                 )
                 # copy the hotstart file to the checkpoints folder
-<<<<<<< HEAD
-                if self.comm.rank == 0:
-=======
-                if self.hot_start_file is not None:
->>>>>>> 3dd97b13
+                if self.hot_start_file is not None and self.comm.rank == 0:
                     src = self.hot_start_file
                     dest = os.path.join(
                         self._checkpoints_folder, f"hot_start{self._iteration}.hst"
@@ -278,52 +270,32 @@
         """
         obtain the functions dictionary for pyoptsparse
         """
-<<<<<<< HEAD
-        fail = False
-        if not self.debug:
-=======
         if not (self.debug):
->>>>>>> 3dd97b13
             try:
                 self._gatekeeper(x_dict)
                 fail = False
             except:
                 fail = True
                 print("warning: eval functions failure..")
-<<<<<<< HEAD
-        else:
-            self._gatekeeper(x_dict)
-=======
         else:  # debug
             self._gatekeeper(x_dict)
             fail = False
->>>>>>> 3dd97b13
         return self._funcs, fail
 
     def eval_gradients(self, x_dict, funcs):
         """
         obtain the sensitivity dictionary for pyoptsparse
         """
-<<<<<<< HEAD
-        fail = False
-        if not self.debug:
-=======
         if not (self.debug):
->>>>>>> 3dd97b13
             try:
                 self._gatekeeper(x_dict)
                 fail = False
             except:
                 fail = True
-<<<<<<< HEAD
-        else:
-            self._gatekeeper(x_dict)
-=======
                 print("warning: eval func gradients failure..")
         else:  # debug
             self._gatekeeper(x_dict)
             fail = False
->>>>>>> 3dd97b13
         return self._sens, fail
 
     def _plot_history(self):
